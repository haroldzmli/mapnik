--- conflicted
+++ resolved
@@ -23,7 +23,7 @@
 # OF CONTRACT, TORT OR OTHERWISE, ARISING FROM, OUT OF OR IN CONNECTION
 # WITH THE SOFTWARE OR THE USE OR OTHER DEALINGS IN THE SOFTWARE.
 
-<<<<<<< HEAD
+
 from __future__ import print_function
 
 __revision__ = "src/script/sconsign.py 74b2c53bc42290e911b334a6b44f187da698a668 2017/11/14 13:16:53 bdbaddog"
@@ -35,17 +35,6 @@
 __buildsys__ = "hpmicrodog"
 
 __date__ = "2017/11/14 13:16:53"
-=======
-__revision__ = "src/script/sconsign.py rel_2.5.1:3735:9dc6cee5c168 2016/11/03 14:02:02 bdbaddog"
-
-__version__ = "2.5.1"
-
-__build__ = "rel_2.5.1:3735:9dc6cee5c168[MODIFIED]"
-
-__buildsys__ = "mongodog"
-
-__date__ = "2016/11/03 14:02:02"
->>>>>>> ce12610a
 
 __developer__ = "bdbaddog"
 

--- conflicted
+++ resolved
@@ -19,13 +19,8 @@
     'sizes': [(500, 100)],
     'scales':[1.0,2.0],
     'agg': True,
-<<<<<<< HEAD
-    'cairo': True,
-    'grid': True,
-=======
     'cairo': False,
     'grid': False,
->>>>>>> bcd7b71e
 }
 
 sizes_many_in_big_range = [(800, 100), (600, 100), (400, 100),
@@ -158,112 +153,6 @@
         else:
             print '\x1b[32m✓\x1b[0m'
 
-<<<<<<< HEAD
-def report_overwrite(quiet=False):
-    if quiet:
-	sys.stderr.write('\x1b[33m.\x1b[0m')
-    else:
-	print '\x1b[33m?\x1b[0m (\x1b[34mReference file replaced with new version\x1b[0m)'
-
-def report_create(quiet=False):
-    if quiet:
-	sys.stderr.write('\x1b[33m.\x1b[0m')
-    else:
-	print '\x1b[33m?\x1b[0m (\x1b[34mNew reference file created\x1b[0m)'
-
-
-def render(config, width, height, bbox, scale_factor, quiet=False, overwrite_failures=False):
-    filename = config['name']
-    m = mapnik.Map(int(width*scale_factor), int(height*scale_factor))
-    postfix = "%s-%d-%d-%s" % (filename,width,height,scale_factor)
-    
-    ## AGG rendering
-    if config.get('agg', True):
-        expected_agg = os.path.join(dirname, "images", postfix + '-agg-reference.png')
-        actual_agg = os.path.join(visual_output_dir, '%s-agg.png' % postfix)
-        try:
-            mapnik.load_map(m, os.path.join(dirname, "styles", "%s.xml" % filename), False)
-            if bbox is not None:
-                m.zoom_to_box(bbox)
-            else:
-                m.zoom_all()
-        except Exception, e:
-            sys.stderr.write(e.message + '\n')
-	    fail(actual_agg, expected_agg, str(e.message))
-	    return m
-        if not quiet:
-            print "\"%s\" with agg..." % (postfix),
-        try:
-            mapnik.render_to_file(m, actual_agg, 'png8:m=h', scale_factor)
-            if not os.path.exists(expected_agg):
-                # generate it on the fly
-		report_create(quiet)
-		fail(actual_agg, expected_agg, None)
-            else:
-                threshold = 0
-                diff = compare(actual_agg, expected_agg, threshold=0, alpha=True)
-                if overwrite_failures and diff > threshold:
-		    fail(actual_agg, expected_agg, None)
-		    report_overwrite(quiet)
-                else:
-		    report(diff, threshold, quiet)
-        except Exception, e:
-            sys.stderr.write(e.message + '\n')
-	    fail(actual_agg,expected_agg, str(e.message))
-    
-    ### TODO - set up tests to compare agg and cairo png output
-    
-    ### Cairo rendering
-    if config.get('cairo', True):
-        expected_cairo = os.path.join(dirname, "images", postfix + '-cairo-reference.png')
-        actual_cairo = os.path.join(visual_output_dir, '%s-cairo.png' % postfix)
-        if not quiet:
-            print "\"%s\" with cairo..." % (postfix),
-        try:
-            mapnik.render_to_file(m, actual_cairo,'ARGB32', scale_factor)
-            # open and re-save as png8 to save space
-            new_im = mapnik.Image.open(actual_cairo)
-            new_im.save(actual_cairo,'png8:m=h')
-            if not os.path.exists(expected_cairo):
-                # generate it on the fly
-		report_create(quiet)
-                fail(actual_cairo,expected_cairo,None)
-            else:
-                # cairo and agg differ in alpha for reasons unknown, so don't test it for now
-                threshold = 0
-                diff = compare(actual_cairo, expected_cairo, threshold=threshold, alpha=False)
-                if overwrite_failures and diff > threshold:
-		    report_overwrite(quiet)
-                    fail(actual_cairo,expected_cairo,None)
-                else:
-                    report(diff,threshold,quiet)
-        except Exception, e:
-            sys.stderr.write(e.message + '\n')
-            fail(actual_cairo,expected_cairo,str(e.message))
-    
-    ## Grid rendering
-    # TODO - grid renderer does not support scale_factor yet via python
-    if scale_factor == 1.0 and config.get('grid', True):
-        expected_grid = os.path.join(dirname, "grids", postfix + '-grid-reference.json')
-        actual_grid = os.path.join(visual_output_dir, '%s-grid.json' % postfix)
-        if not quiet:
-            print "\"%s\" with grid..." % (postfix),
-        try:
-            grid = mapnik.Grid(m.width,m.height)
-            mapnik.render_layer(m,grid,layer=0)
-            utf1 = grid.encode('utf',resolution=4)
-            open(actual_grid,'wb').write(json.dumps(utf1,indent=1))
-            if not os.path.exists(expected_grid):
-                # generate it on the fly
-		report_create(quiet)
-                fail(actual_grid,expected_grid,None)
-            else:
-                threshold = 0
-                diff = compare_grids(actual_grid, expected_grid, threshold=threshold, alpha=False)
-                if overwrite_failures and diff > threshold:
-		    report_overwrite(quiet)
-                    fail(actual_grid,expected_grid,None)
-=======
     def not_found(self, actual, expected):
         self.failed += 1
         self.errors.append((self.NOT_FOUND, actual, expected, 0, None))
@@ -343,7 +232,7 @@
 
 def render(config, width, height, bbox, scale_factor, reporting):
     filename = config['name']
-    m = mapnik.Map(width, height)
+    m = mapnik.Map(int(width*scale_factor), int(height*scale_factor))
     postfix = "%s-%d-%d-%s" % (filename, width, height, scale_factor)
 
     try:
@@ -371,7 +260,6 @@
                 renderer['render'](m, actual, scale_factor)
                 if not os.path.exists(expected):
                     reporting.not_found(actual, expected)
->>>>>>> bcd7b71e
                 else:
                     diff = renderer['compare'](actual, expected)
                     if diff > renderer['threshold']:

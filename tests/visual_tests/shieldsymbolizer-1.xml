--- conflicted
+++ resolved
@@ -11,12 +11,6 @@
     </Layer>
 
     <Style name="My Style">
-<<<<<<< HEAD
-    <Rule>
-      <ShieldSymbolizer face-name="DejaVu Sans Book" size="16" placement="point" file="../data/svg/rect.svg">'x'</ShieldSymbolizer>
-    </Rule>
-  </Style>
-=======
         <Rule>
             <Filter>[nr] = '1'</Filter>
             <ShieldSymbolizer face-name="DejaVu Sans Book" size="16" placement="point" file="../data/images/crosshair16x16.png">'x'</ShieldSymbolizer>
@@ -41,6 +35,5 @@
             <PointSymbolizer allow-overlap="true" file="../data/raster/white-alpha.png"/>
         </Rule>
 </Style>
->>>>>>> 212171b9
 
 </Map>
language: c

sudo: false

git:
  depth: 10
  submodules: true

env:
  global:
   - secure: "N3a5nzzsgpuu45k8qWdYsHNxrSnqeAGLTOYpfYoAH7B94vuf7pa7XV1tQjXbxrnx2D6ryTdtUtyRKwy7zXbwXxGt4DpczWEo8f6DUd6+obAp3kdnXABg2Sj4oA7KMs0F0CmoADy0jdUZD5YyOJHu64LCIIgzEQ9q49PFMNbU3IE="
   - secure: "iQYPNpMtejcgYeUkWZGIWz1msIco5qydJrhZTSCQOYahAQerdT7q5WZEpEo3G6IWOGgO1eo7GFuY8DvqQjw1+jC9b9mhkRNdo3LhGTKS9Gsbl5Q27k0rjlaFZmmQHrfPlQJwhfAIp+KLugHtQw5bCoLh+95E3j0F0DayF1tuJ3s="
addons:
  postgresql: "9.4"

cache:
  directories:
  - $HOME/.ccache

matrix:
  include:
    - os: linux
      compiler: clang
<<<<<<< HEAD
      env: JOBS=8 CXX="ccache clang++-3.5 -Qunused-arguments" CC="clang-3.5" MASON_PUBLISH=true
      addons:
        apt:
          sources: [ 'ubuntu-toolchain-r-test', 'llvm-toolchain-precise-3.5' ]
          packages: [ 'clang-3.5', 'libstdc++-4.9-dev', 'libstdc++6' ]
=======
      env: JOBS=8 CXX="ccache clang++-3.6 -Qunused-arguments" CC="clang-3.6" MASON_PUBLISH=true
      addons:
        apt:
          sources: [ 'ubuntu-toolchain-r-test', 'llvm-toolchain-precise-3.6' ]
          packages: [ 'clang-3.6', 'libstdc++-4.9-dev', 'libstdc++6' ]
>>>>>>> e52feaa4
    - os: linux
      compiler: gcc
      env: JOBS=6 CXX="ccache g++-4.9" CC="ccache gcc-4.9"
      addons:
        apt:
<<<<<<< HEAD
          sources: [ 'ubuntu-toolchain-r-test', 'llvm-toolchain-precise-3.5' ]
=======
          sources: [ 'ubuntu-toolchain-r-test' ]
>>>>>>> e52feaa4
          packages: [ 'gcc-4.9', 'g++-4.9', 'libstdc++-4.9-dev', 'libstdc++6' ]
    - os: osx
      compiler: clang
      osx_image: xcode7 # for c++14 support (upgrades clang from 6 -> 7)
      env: JOBS=8 MASON_PUBLISH=true
    - os: osx
      compiler: clang
      osx_image: xcode7 # for c++14 support (upgrades clang from 6 -> 7)
      env: JOBS=8 COVERAGE=true

before_install:
 - export PYTHONUSERBASE=${PYTHONUSERBASE}
 - export PATH=${PYTHONUSERBASE}/bin:${PATH}
 - export COVERAGE=${COVERAGE:-false}
 - export MASON_PUBLISH=${MASON_PUBLISH:-false}
 - if [[ ${TRAVIS_BRANCH} != 'master' ]]; then export MASON_PUBLISH=false; fi
 - if [[ ${TRAVIS_PULL_REQUEST} != 'false' ]]; then export MASON_PUBLISH=false; fi

install:
 - if [[ $(uname -s) == 'Linux' ]]; then
     export PYTHONPATH=${PYTHONUSERBASE}/lib/python2.7/site-packages;
   else
     brew rm postgis --force;
     brew install postgis --force;
     pg_ctl -w start -l postgres.log --pgdata /usr/local/var/postgres;
     createuser -s postgres;
     export PYTHONPATH=${PYTHONUSERBASE}/lib/python/site-packages;
   fi
 - psql -c 'create database template_postgis;' -U postgres;
 - psql -c 'create extension postgis;' -d template_postgis -U postgres;
 - if [[ ${COVERAGE} == true ]]; then
     if [[ ! $(which pip) ]]; then easy_install --user pip && export PATH=/Users/travis/Library/Python/2.7/bin:${PATH}; fi;
     pip install --user cpp-coveralls;
   fi

script:
 - source bootstrap.sh
 - if [[ ${COVERAGE} == true ]]; then
     ./configure CUSTOM_LDFLAGS='--coverage' CUSTOM_CXXFLAGS='--coverage' CUSTOM_CFLAGS='--coverage' DEBUG=True;
   elif [[ ${MASON_PUBLISH} == true ]]; then
     export MASON_NAME=mapnik;
     export MASON_VERSION=latest;
     export MASON_LIB_FILE=lib/libmapnik-wkt.a;
     source ./.mason/mason.sh;
     ./configure CPP_TESTS=False PREFIX=${MASON_PREFIX} PATH_REPLACE='' MAPNIK_BUNDLED_SHARE_DIRECTORY=True RUNTIME_LINK='static';
   else
     ./configure || cat config.log;
   fi
 - make
 - make test || TEST_RESULT=$?
 - if [[ ${COVERAGE} == true ]]; then
     ./mason_packages/.link/bin/cpp-coveralls --build-root . --gcov-options '\-lp' --exclude mason_packages --exclude .sconf_temp --exclude benchmark --exclude deps --exclude scons --exclude test --exclude demo --exclude docs --exclude fonts --exclude utils > /dev/null; 
   fi
 #- if [[ ${COVERAGE} != true ]]; then
 #    make bench;
 #  fi
 - if [[ ${TEST_RESULT:-0} != 0 ]]; then exit $TEST_RESULT ; fi;
 - if [[ ${MASON_PUBLISH} == true ]]; then
     ./mason_latest.sh build;
     ./mason_latest.sh link;
     ./mason_latest.sh publish;
   fi<|MERGE_RESOLUTION|>--- conflicted
+++ resolved
@@ -21,29 +21,17 @@
   include:
     - os: linux
       compiler: clang
-<<<<<<< HEAD
-      env: JOBS=8 CXX="ccache clang++-3.5 -Qunused-arguments" CC="clang-3.5" MASON_PUBLISH=true
-      addons:
-        apt:
-          sources: [ 'ubuntu-toolchain-r-test', 'llvm-toolchain-precise-3.5' ]
-          packages: [ 'clang-3.5', 'libstdc++-4.9-dev', 'libstdc++6' ]
-=======
       env: JOBS=8 CXX="ccache clang++-3.6 -Qunused-arguments" CC="clang-3.6" MASON_PUBLISH=true
       addons:
         apt:
           sources: [ 'ubuntu-toolchain-r-test', 'llvm-toolchain-precise-3.6' ]
           packages: [ 'clang-3.6', 'libstdc++-4.9-dev', 'libstdc++6' ]
->>>>>>> e52feaa4
     - os: linux
       compiler: gcc
       env: JOBS=6 CXX="ccache g++-4.9" CC="ccache gcc-4.9"
       addons:
         apt:
-<<<<<<< HEAD
-          sources: [ 'ubuntu-toolchain-r-test', 'llvm-toolchain-precise-3.5' ]
-=======
           sources: [ 'ubuntu-toolchain-r-test' ]
->>>>>>> e52feaa4
           packages: [ 'gcc-4.9', 'g++-4.9', 'libstdc++-4.9-dev', 'libstdc++6' ]
     - os: osx
       compiler: clang

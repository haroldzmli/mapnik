/*****************************************************************************
 *
 * This file is part of Mapnik (c++ mapping toolkit)
 *
 * Copyright (C) 2011 Artem Pavlenko
 *
 * This library is free software; you can redistribute it and/or
 * modify it under the terms of the GNU Lesser General Public
 * License as published by the Free Software Foundation; either
 * version 2.1 of the License, or (at your option) any later version.
 *
 * This library is distributed in the hope that it will be useful,
 * but WITHOUT ANY WARRANTY; without even the implied warranty of
 * MERCHANTABILITY or FITNESS FOR A PARTICULAR PURPOSE.  See the GNU
 * Lesser General Public License for more details.
 *
 * You should have received a copy of the GNU Lesser General Public
 * License along with this library; if not, write to the Free Software
 * Foundation, Inc., 51 Franklin St, Fifth Floor, Boston, MA  02110-1301  USA
 *
 *****************************************************************************/

#ifndef MAPNIK_TEXT_PLACEMENTS_HPP
#define MAPNIK_TEXT_PLACEMENTS_HPP

// mapnik
#include <mapnik/color.hpp>
#include <mapnik/font_set.hpp>
#include <mapnik/text_path.hpp>
#include <mapnik/box2d.hpp>
#include <mapnik/text_processing.hpp>

// stl
#include <vector>
#include <string>
#include <queue>
#include <set>

// boost
#include <boost/tuple/tuple.hpp>
#include <boost/shared_ptr.hpp>
#include <boost/utility.hpp>
#include <boost/property_tree/ptree.hpp>

namespace mapnik {

class text_placements;

<<<<<<< HEAD
typedef text_path placement_element;

typedef boost::tuple<double,double> position;
=======
typedef std::pair<double,double> position;
typedef std::pair<double,double> dimension_type;
>>>>>>> e4340c0f

enum label_placement_enum {
    POINT_PLACEMENT,
    LINE_PLACEMENT,
    VERTEX_PLACEMENT,
    INTERIOR_PLACEMENT,
    label_placement_enum_MAX
};

DEFINE_ENUM( label_placement_e, label_placement_enum );

enum vertical_alignment
{
    V_TOP = 0,
    V_MIDDLE,
    V_BOTTOM,
    V_AUTO,
    vertical_alignment_MAX
};

DEFINE_ENUM( vertical_alignment_e, vertical_alignment );

enum horizontal_alignment
{
    H_LEFT = 0,
    H_MIDDLE,
    H_RIGHT,
    H_AUTO,
    horizontal_alignment_MAX
};

DEFINE_ENUM( horizontal_alignment_e, horizontal_alignment );

enum justify_alignment
{
    J_LEFT = 0,
    J_MIDDLE,
    J_RIGHT,
    justify_alignment_MAX
};

DEFINE_ENUM( justify_alignment_e, justify_alignment );

/** Contains all text symbolizer properties which are not directly related to text formating. */
struct text_symbolizer_properties
{
    text_symbolizer_properties();
    /** Load all values and also the ```processor``` object from XML ptree. */
<<<<<<< HEAD
    void set_values_from_xml(boost::property_tree::ptree const &sym, std::map<std::string,font_set> const & fontsets);
=======
    void from_xml(boost::property_tree::ptree const &sym, std::map<std::string,font_set> const & fontsets);
>>>>>>> e4340c0f
    /** Save all values to XML ptree (but does not create a new parent node!). */
    void to_xml(boost::property_tree::ptree &node, bool explicit_defaults, text_symbolizer_properties const &dfl=text_symbolizer_properties()) const;

    //Per symbolizer options
    expression_ptr orientation;
    position displacement;
    label_placement_e label_placement;
    horizontal_alignment_e halign;
    justify_alignment_e jalign;
    vertical_alignment_e valign;
    /** distance between repeated labels on a single geometry */
    unsigned label_spacing;
    /** distance the label can be moved on the line to fit, if 0 the default is used */
    unsigned label_position_tolerance;
    bool avoid_edges;
    double minimum_distance;
    double minimum_padding;
    double minimum_path_length;
    double max_char_angle_delta;
    /** Always try render an odd amount of labels */
    bool force_odd_labels;
    bool allow_overlap;
    unsigned text_ratio;
    unsigned wrap_width;
    /** Contains everything related to text formating */
    text_processor processor;
};


/** Generate a possible placement and store results of placement_finder.
 * This placement has first to be tested by placement_finder to verify it
 * can actually be used.
 */
class text_placement_info : boost::noncopyable
{
public:
    /** Constructor. Takes the parent text_placements object as a parameter
     * to read defaults from it. */
<<<<<<< HEAD
    text_placement_info(text_placements const* parent);
=======
    text_placement_info(text_placements const* parent,
        double scale_factor_, dimension_type dim, bool has_dimensions_);
>>>>>>> e4340c0f
    /** Get next placement.
      * This function is also called before the first placement is tried.
      * Each class has to return at least one position!
      * If this functions returns false the placement data should be
      * considered invalid!
      */
    virtual bool next()=0;
    virtual ~text_placement_info() {}
<<<<<<< HEAD
    /** Initialize values used by placement finder. Only has to be done once
     * per object.
     */
    void init(double scale_factor_,
              unsigned w = 0, unsigned h = 0, bool has_dimensions_ = false);
=======
>>>>>>> e4340c0f

    /** Properties actually used by placement finder and renderer. Values in
     * here are modified each time next() is called. */
    text_symbolizer_properties properties;
    
    /** Scale factor used by the renderer. */
    double scale_factor;
    /* TODO: Don't know what this is used for. */
    bool has_dimensions;
    /* TODO: Don't know what this is used for. */
<<<<<<< HEAD
    std::pair<double, double> dimensions;
=======
    dimension_type dimensions;
>>>>>>> e4340c0f
    /** Set scale factor. */
    void set_scale_factor(double factor) { scale_factor = factor; }
    /** Get scale factor. */
    double get_scale_factor() { return scale_factor; }
    /** Get label spacing taking the scale factor into account. */
    double get_actual_label_spacing() { return scale_factor * properties.label_spacing; }
    /** Get minimum distance taking the scale factor into account. */
    double get_actual_minimum_distance() { return scale_factor * properties.minimum_distance; }
     /** Get minimum padding taking the scale factor into account. */
    double get_actual_minimum_padding() { return scale_factor * properties.minimum_padding; }

    /** Collect a bounding box of all texts placed. */
    bool collect_extents;
    //Output by placement finder
    /** Bounding box of all texts placed. */
    box2d<double> extents;
<<<<<<< HEAD
    /* TODO */
    std::queue< box2d<double> > envelopes;
    /* TODO */
    boost::ptr_vector<placement_element> placements;
=======
    /** Additional boxes to take into account when finding placement.
      * Used for finding line placements where multiple placements are returned.
      * Boxes are relative to starting point of current placement.
      */
    std::vector<box2d<double> > additional_boxes;

    /* TODO */
    std::queue< box2d<double> > envelopes;
    /** Used to return all placements found. */
    boost::ptr_vector<text_path> placements;
>>>>>>> e4340c0f
};

typedef boost::shared_ptr<text_placement_info> text_placement_info_ptr;

/** This object handles the management of all TextSymbolizer properties. It can
 * be used as a base class for own objects which implement new processing 
 * semantics. Basically this class just makes sure a pointer of the right 
 * class is returned by the get_placement_info call.
 */
class text_placements
{
public:
    text_placements();
    /** Get a text_placement_info object to use in rendering.
      * The returned object creates a list of settings which is
      * used to try to find a placement and stores all
      * information that is generated by
      * the placement finder. 
      *
      * This function usually is implemented as
      * text_placement_info_ptr text_placements_XXX::get_placement_info() const
      * {
      *     return text_placement_info_ptr(new text_placement_info_XXX(this));
      * }
      */
<<<<<<< HEAD
    virtual text_placement_info_ptr get_placement_info() const =0;
=======
    virtual text_placement_info_ptr get_placement_info(
        double scale_factor_, dimension_type dim,
        bool has_dimensions_) const =0;
>>>>>>> e4340c0f
    /** Get a list of all expressions used in any placement.
      * This function is used to collect attributes.
      */
    virtual std::set<expression_ptr> get_all_expressions();

    /** Destructor. */
    virtual ~text_placements() {}
    
    /** List of all properties used as the default for the subclasses. */
    text_symbolizer_properties properties;
};

/** Pointer to object of class text_placements */
typedef boost::shared_ptr<text_placements> text_placements_ptr;


class text_placements_info_dummy;

/** Dummy placement algorithm. Always takes the default value. */
class MAPNIK_DECL text_placements_dummy: public text_placements
{
public:
    text_placement_info_ptr get_placement_info(
        double scale_factor, dimension_type dim, bool has_dimensions) const;
    friend class text_placement_info_dummy;
};

/** Placement info object for dummy placement algorithm. Always takes the default value. */
class MAPNIK_DECL text_placement_info_dummy : public text_placement_info
{
public:
<<<<<<< HEAD
    text_placement_info_dummy(text_placements_dummy const* parent) : text_placement_info(parent),
        state(0), parent_(parent) {}
=======
    text_placement_info_dummy(text_placements_dummy const* parent,
        double scale_factor, dimension_type dim, bool has_dimensions)
        : text_placement_info(parent, scale_factor, dim, has_dimensions),
          state(0), parent_(parent) {}
>>>>>>> e4340c0f
    bool next();
private:
    unsigned state;
    text_placements_dummy const* parent_;
};



} //namespace

#endif // MAPNIK_TEXT_PLACEMENTS_HPP<|MERGE_RESOLUTION|>--- conflicted
+++ resolved
@@ -46,14 +46,8 @@
 
 class text_placements;
 
-<<<<<<< HEAD
-typedef text_path placement_element;
-
-typedef boost::tuple<double,double> position;
-=======
 typedef std::pair<double,double> position;
 typedef std::pair<double,double> dimension_type;
->>>>>>> e4340c0f
 
 enum label_placement_enum {
     POINT_PLACEMENT,
@@ -102,11 +96,7 @@
 {
     text_symbolizer_properties();
     /** Load all values and also the ```processor``` object from XML ptree. */
-<<<<<<< HEAD
-    void set_values_from_xml(boost::property_tree::ptree const &sym, std::map<std::string,font_set> const & fontsets);
-=======
     void from_xml(boost::property_tree::ptree const &sym, std::map<std::string,font_set> const & fontsets);
->>>>>>> e4340c0f
     /** Save all values to XML ptree (but does not create a new parent node!). */
     void to_xml(boost::property_tree::ptree &node, bool explicit_defaults, text_symbolizer_properties const &dfl=text_symbolizer_properties()) const;
 
@@ -145,12 +135,8 @@
 public:
     /** Constructor. Takes the parent text_placements object as a parameter
      * to read defaults from it. */
-<<<<<<< HEAD
-    text_placement_info(text_placements const* parent);
-=======
     text_placement_info(text_placements const* parent,
         double scale_factor_, dimension_type dim, bool has_dimensions_);
->>>>>>> e4340c0f
     /** Get next placement.
       * This function is also called before the first placement is tried.
       * Each class has to return at least one position!
@@ -159,14 +145,11 @@
       */
     virtual bool next()=0;
     virtual ~text_placement_info() {}
-<<<<<<< HEAD
     /** Initialize values used by placement finder. Only has to be done once
      * per object.
      */
     void init(double scale_factor_,
               unsigned w = 0, unsigned h = 0, bool has_dimensions_ = false);
-=======
->>>>>>> e4340c0f
 
     /** Properties actually used by placement finder and renderer. Values in
      * here are modified each time next() is called. */
@@ -177,11 +160,7 @@
     /* TODO: Don't know what this is used for. */
     bool has_dimensions;
     /* TODO: Don't know what this is used for. */
-<<<<<<< HEAD
-    std::pair<double, double> dimensions;
-=======
     dimension_type dimensions;
->>>>>>> e4340c0f
     /** Set scale factor. */
     void set_scale_factor(double factor) { scale_factor = factor; }
     /** Get scale factor. */
@@ -198,12 +177,6 @@
     //Output by placement finder
     /** Bounding box of all texts placed. */
     box2d<double> extents;
-<<<<<<< HEAD
-    /* TODO */
-    std::queue< box2d<double> > envelopes;
-    /* TODO */
-    boost::ptr_vector<placement_element> placements;
-=======
     /** Additional boxes to take into account when finding placement.
       * Used for finding line placements where multiple placements are returned.
       * Boxes are relative to starting point of current placement.
@@ -214,7 +187,6 @@
     std::queue< box2d<double> > envelopes;
     /** Used to return all placements found. */
     boost::ptr_vector<text_path> placements;
->>>>>>> e4340c0f
 };
 
 typedef boost::shared_ptr<text_placement_info> text_placement_info_ptr;
@@ -240,13 +212,9 @@
       *     return text_placement_info_ptr(new text_placement_info_XXX(this));
       * }
       */
-<<<<<<< HEAD
-    virtual text_placement_info_ptr get_placement_info() const =0;
-=======
     virtual text_placement_info_ptr get_placement_info(
         double scale_factor_, dimension_type dim,
         bool has_dimensions_) const =0;
->>>>>>> e4340c0f
     /** Get a list of all expressions used in any placement.
       * This function is used to collect attributes.
       */
@@ -278,15 +246,10 @@
 class MAPNIK_DECL text_placement_info_dummy : public text_placement_info
 {
 public:
-<<<<<<< HEAD
-    text_placement_info_dummy(text_placements_dummy const* parent) : text_placement_info(parent),
-        state(0), parent_(parent) {}
-=======
     text_placement_info_dummy(text_placements_dummy const* parent,
         double scale_factor, dimension_type dim, bool has_dimensions)
         : text_placement_info(parent, scale_factor, dim, has_dimensions),
           state(0), parent_(parent) {}
->>>>>>> e4340c0f
     bool next();
 private:
     unsigned state;

/*****************************************************************************
 *
 * This file is part of Mapnik (c++ mapping toolkit)
 *
 * Copyright (C) 2014 Artem Pavlenko
 *
 * This library is free software; you can redistribute it and/or
 * modify it under the terms of the GNU Lesser General Public
 * License as published by the Free Software Foundation; either
 * version 2.1 of the License, or (at your option) any later version.
 *
 * This library is distributed in the hope that it will be useful,
 * but WITHOUT ANY WARRANTY; without even the implied warranty of
 * MERCHANTABILITY or FITNESS FOR A PARTICULAR PURPOSE.  See the GNU
 * Lesser General Public License for more details.
 *
 * You should have received a copy of the GNU Lesser General Public
 * License along with this library; if not, write to the Free Software
 * Foundation, Inc., 51 Franklin St, Fifth Floor, Boston, MA  02110-1301  USA
 *
 *****************************************************************************/

#ifndef MAPNIK_RENDERER_COMMON_PROCESS_MARKERS_SYMBOLIZER_HPP
#define MAPNIK_RENDERER_COMMON_PROCESS_MARKERS_SYMBOLIZER_HPP

#include <mapnik/renderer_common.hpp>
#include <mapnik/svg/svg_storage.hpp>
#include <mapnik/svg/svg_path_adapter.hpp>
#include <mapnik/vertex_converters.hpp>
#include <mapnik/marker_cache.hpp>
#include <mapnik/marker_helpers.hpp>

namespace mapnik {

template <typename VD, typename RD, typename RendererType, typename ContextType>
struct render_marker_symbolizer_visitor
{
    using vector_dispatch_type = VD;
    using raster_dispatch_type = RD;
    using buffer_type = typename std::tuple_element<0,ContextType>::type;

    render_marker_symbolizer_visitor(std::string const& filename,
                                     markers_symbolizer const& sym,
                                     mapnik::feature_impl & feature,
                                     proj_transform const& prj_trans,
                                     RendererType const& common,
                                     box2d<double> const& clip_box,
                                     ContextType const& renderer_context)
        : filename_(filename),
          sym_(sym),
          feature_(feature),
          prj_trans_(prj_trans),
          common_(common),
          clip_box_(clip_box),
          renderer_context_(renderer_context) {}

    void operator() (marker_null const&) {}

    void operator() (marker_svg const& mark) 
    {
        using namespace mapnik::svg;
        bool clip = get<value_bool, keys::clip>(sym_, feature_, common_.vars_);
        double offset = get<value_double, keys::offset>(sym_, feature_, common_.vars_);
        double simplify_tolerance = get<value_double, keys::simplify_tolerance>(sym_, feature_, common_.vars_);
        double smooth = get<value_double, keys::smooth>(sym_, feature_, common_.vars_);

        // https://github.com/mapnik/mapnik/issues/1316
        bool snap_to_pixels = !mapnik::marker_cache::instance().is_uri(filename_);
        
        agg::trans_affine geom_tr;
        auto transform = get_optional<transform_type>(sym_, keys::geometry_transform);
        if (transform) evaluate_transform(geom_tr, feature_, common_.vars_, *transform, common_.scale_factor_);
        agg::trans_affine image_tr = agg::trans_affine_scaling(common_.scale_factor_);
                
        boost::optional<svg_path_ptr> const& stock_vector_marker = mark.get_data();

        // special case for simple ellipse markers
        // to allow for full control over rx/ry dimensions
        if (filename_ == "shape://ellipse"
           && (has_key(sym_,keys::width) || has_key(sym_,keys::height)))
        {
            svg_path_ptr marker_ellipse = std::make_shared<svg_storage_type>();
            vertex_stl_adapter<svg_path_storage> stl_storage(marker_ellipse->source());
            svg_path_adapter svg_path(stl_storage);
            build_ellipse(sym_, feature_, common_.vars_, *marker_ellipse, svg_path);
            svg_attribute_type attributes;
            bool result = push_explicit_style( (*stock_vector_marker)->attributes(), attributes, sym_, feature_, common_.vars_);
            auto image_transform = get_optional<transform_type>(sym_, keys::image_transform);
            if (image_transform) evaluate_transform(image_tr, feature_, common_.vars_, *image_transform);
            vector_dispatch_type rasterizer_dispatch(marker_ellipse,
                                                     svg_path,
                                                     result ? attributes : (*stock_vector_marker)->attributes(),
                                                     image_tr,
                                                     sym_,
                                                     *common_.detector_,
                                                     common_.scale_factor_,
                                                     feature_,
                                                     common_.vars_,
                                                     snap_to_pixels,
                                                     renderer_context_);

            using vertex_converter_type = vertex_converter<vector_dispatch_type,clip_line_tag,
                                          clip_poly_tag,
                                          transform_tag,
                                          affine_transform_tag,
                                          simplify_tag, smooth_tag,
                                          offset_transform_tag>;
            vertex_converter_type converter(clip_box_, 
                                            rasterizer_dispatch, 
                                            sym_,
                                            common_.t_,
                                            prj_trans_,
                                            geom_tr,
                                            feature_,
                                            common_.vars_,
                                            common_.scale_factor_);
            if (clip && feature_.paths().size() > 0) // optional clip (default: true)
            {
<<<<<<< HEAD
                boost::optional<svg_path_ptr> const& stock_vector_marker = (*mark)->get_vector_data();

                // special case for simple ellipse markers
                // to allow for full control over rx/ry dimensions
                if (filename == "shape://ellipse"
                   && (has_key(sym,keys::width) || has_key(sym,keys::height)))
                {
                    svg_path_ptr marker_ellipse = std::make_shared<svg_storage_type>();
                    vertex_stl_adapter<svg_path_storage> stl_storage(marker_ellipse->source());
                    svg_path_adapter svg_path(stl_storage);
                    build_ellipse(sym, feature, common.vars_, *marker_ellipse, svg_path);
                    svg_attribute_type attributes;
                    bool result = push_explicit_style( (*stock_vector_marker)->attributes(), attributes, sym, feature, common.vars_);
                    auto image_transform = get_optional<transform_type>(sym, keys::image_transform);
                    if (image_transform) evaluate_transform(image_tr, feature, common.vars_, *image_transform);
                    vector_dispatch_type rasterizer_dispatch(marker_ellipse,
                                                             svg_path,
                                                             result ? attributes : (*stock_vector_marker)->attributes(),
                                                             image_tr,
                                                             sym,
                                                             *common.detector_,
                                                             common.scale_factor_,
                                                             feature,
                                                             common.vars_,
                                                             snap_to_pixels,
                                                             renderer_context);

                    using vertex_converter_type = vertex_converter<vector_dispatch_type,clip_line_tag,
                                                  clip_poly_tag,
                                                  transform_tag,
                                                  affine_transform_tag,
                                                  simplify_tag, smooth_tag,
                                                  offset_transform_tag>;
                    vertex_converter_type converter(clip_box, rasterizer_dispatch, sym,common.t_,prj_trans,geom_tr,feature,common.vars_,common.scale_factor_);
                    // FIXME
                    /*
                    if (clip && feature.paths().size() > 0) // optional clip (default: true)
                    {
                        geometry_type::types type = feature.paths()[0].type();
                        if (type == geometry_type::types::Polygon)
                            converter.template set<clip_poly_tag>();
                        else if (type == geometry_type::types::LineString)
                            converter.template set<clip_line_tag>();
                    }
                    */
                    converter.template set<transform_tag>(); //always transform
                    if (std::fabs(offset) > 0.0) converter.template set<offset_transform_tag>(); // parallel offset
                    converter.template set<affine_transform_tag>(); // optional affine transform
                    if (simplify_tolerance > 0.0) converter.template set<simplify_tag>(); // optional simplify converter
                    if (smooth > 0.0) converter.template set<smooth_tag>(); // optional smooth converter
                    apply_markers_multi(feature, common.vars_, converter, sym);
                }
                else
                {
                    box2d<double> const& bbox = (*mark)->bounding_box();
                    setup_transform_scaling(image_tr, bbox.width(), bbox.height(), feature, common.vars_, sym);
                    auto image_transform = get_optional<transform_type>(sym, keys::image_transform);
                    if (image_transform) evaluate_transform(image_tr, feature, common.vars_, *image_transform);
                    vertex_stl_adapter<svg_path_storage> stl_storage((*stock_vector_marker)->source());
                    svg_path_adapter svg_path(stl_storage);
                    svg_attribute_type attributes;
                    bool result = push_explicit_style( (*stock_vector_marker)->attributes(), attributes, sym, feature, common.vars_);
                    vector_dispatch_type rasterizer_dispatch(*stock_vector_marker,
                                                             svg_path,
                                                             result ? attributes : (*stock_vector_marker)->attributes(),
                                                             image_tr,
                                                             sym,
                                                             *common.detector_,
                                                             common.scale_factor_,
                                                             feature,
                                                             common.vars_,
                                                             snap_to_pixels,
                                                             renderer_context);

                    using vertex_converter_type = vertex_converter<vector_dispatch_type,clip_line_tag,
                                                  clip_poly_tag,
                                                  transform_tag,
                                                  affine_transform_tag,
                                                  simplify_tag, smooth_tag,
                                                  offset_transform_tag>;
                    vertex_converter_type converter(clip_box, rasterizer_dispatch, sym,common.t_,prj_trans,geom_tr,feature,common.vars_,common.scale_factor_);
                    // FIXME
                    /*
                    if (clip && feature.paths().size() > 0) // optional clip (default: true)
                    {
                        geometry_type::types type = feature.paths()[0].type();
                        if (type == geometry_type::types::Polygon)
                            converter.template set<clip_poly_tag>();
                        else if (type == geometry_type::types::LineString)
                            converter.template set<clip_line_tag>();
                    }
                    */
                    converter.template set<transform_tag>(); //always transform
                    if (std::fabs(offset) > 0.0) converter.template set<offset_transform_tag>(); // parallel offset
                    converter.template set<affine_transform_tag>(); // optional affine transform
                    if (simplify_tolerance > 0.0) converter.template set<simplify_tag>(); // optional simplify converter
                    if (smooth > 0.0) converter.template set<smooth_tag>(); // optional smooth converter
                    apply_markers_multi(feature, common.vars_, converter, sym);
                }
=======
                geometry_type::types type = feature_.paths()[0].type();
                if (type == geometry_type::types::Polygon)
                    converter.template set<clip_poly_tag>();
                else if (type == geometry_type::types::LineString)
                    converter.template set<clip_line_tag>();
>>>>>>> dc0cfef4
            }
            converter.template set<transform_tag>(); //always transform
            if (std::fabs(offset) > 0.0) converter.template set<offset_transform_tag>(); // parallel offset
            converter.template set<affine_transform_tag>(); // optional affine transform
            if (simplify_tolerance > 0.0) converter.template set<simplify_tag>(); // optional simplify converter
            if (smooth > 0.0) converter.template set<smooth_tag>(); // optional smooth converter
            apply_markers_multi(feature_, common_.vars_, converter, sym_);
        }
        else
        {
            box2d<double> const& bbox = mark.bounding_box();
            setup_transform_scaling(image_tr, bbox.width(), bbox.height(), feature_, common_.vars_, sym_);
            auto image_transform = get_optional<transform_type>(sym_, keys::image_transform);
            if (image_transform) evaluate_transform(image_tr, feature_, common_.vars_, *image_transform);
            vertex_stl_adapter<svg_path_storage> stl_storage((*stock_vector_marker)->source());
            svg_path_adapter svg_path(stl_storage);
            svg_attribute_type attributes;
            bool result = push_explicit_style( (*stock_vector_marker)->attributes(), attributes, sym_, feature_, common_.vars_);
            vector_dispatch_type rasterizer_dispatch(*stock_vector_marker,
                                                     svg_path,
                                                     result ? attributes : (*stock_vector_marker)->attributes(),
                                                     image_tr,
                                                     sym_,
                                                     *common_.detector_,
                                                     common_.scale_factor_,
                                                     feature_,
                                                     common_.vars_,
                                                     snap_to_pixels,
                                                     renderer_context_);

            using vertex_converter_type = vertex_converter<vector_dispatch_type,clip_line_tag,
                                          clip_poly_tag,
                                          transform_tag,
                                          affine_transform_tag,
                                          simplify_tag, smooth_tag,
                                          offset_transform_tag>;
            vertex_converter_type converter(clip_box_, 
                                            rasterizer_dispatch, 
                                            sym_,
                                            common_.t_,
                                            prj_trans_,
                                            geom_tr,
                                            feature_,
                                            common_.vars_,
                                            common_.scale_factor_);
            if (clip && feature_.paths().size() > 0) // optional clip (default: true)
            {
<<<<<<< HEAD
                setup_transform_scaling(image_tr, (*mark)->width(), (*mark)->height(), feature, common.vars_, sym);
                auto image_transform = get_optional<transform_type>(sym, keys::image_transform);
                if (image_transform) evaluate_transform(image_tr, feature, common.vars_, *image_transform);
                box2d<double> const& bbox = (*mark)->bounding_box();
                boost::optional<mapnik::image_ptr> marker = (*mark)->get_bitmap_data();
                // - clamp sizes to > 4 pixels of interactivity
                coord2d center = bbox.center();
                agg::trans_affine_translation recenter(-center.x, -center.y);
                agg::trans_affine marker_trans = recenter * image_tr;
                raster_dispatch_type rasterizer_dispatch(**marker,
                                                         marker_trans,
                                                         sym,
                                                         *common.detector_,
                                                         common.scale_factor_,
                                                         feature,
                                                         common.vars_,
                                                         renderer_context);

                using vertex_converter_type = vertex_converter<raster_dispatch_type,clip_line_tag,
                                              clip_poly_tag,
                                              transform_tag,
                                              affine_transform_tag,
                                              simplify_tag, smooth_tag,
                                              offset_transform_tag>;
                vertex_converter_type converter(clip_box, rasterizer_dispatch, sym,common.t_,prj_trans,geom_tr,feature,common.vars_,common.scale_factor_);

                // FIXME
                /*
                if (clip && feature.paths().size() > 0) // optional clip (default: true)
                {
                    geometry_type::types type = feature.paths()[0].type();
                    if (type == geometry_type::types::Polygon)
                        converter.template set<clip_poly_tag>();
                    else if (type == geometry_type::types::LineString)
                        converter.template set<clip_line_tag>();
                }
                */
                converter.template set<transform_tag>(); //always transform
                if (std::fabs(offset) > 0.0) converter.template set<offset_transform_tag>(); // parallel offset
                converter.template set<affine_transform_tag>(); // optional affine transform
                if (simplify_tolerance > 0.0) converter.template set<simplify_tag>(); // optional simplify converter
                if (smooth > 0.0) converter.template set<smooth_tag>(); // optional smooth converter
                apply_markers_multi(feature, common.vars_, converter, sym);
=======
                geometry_type::types type = feature_.paths()[0].type();
                if (type == geometry_type::types::Polygon)
                    converter.template set<clip_poly_tag>();
                else if (type == geometry_type::types::LineString)
                    converter.template set<clip_line_tag>();
>>>>>>> dc0cfef4
            }
            converter.template set<transform_tag>(); //always transform
            if (std::fabs(offset) > 0.0) converter.template set<offset_transform_tag>(); // parallel offset
            converter.template set<affine_transform_tag>(); // optional affine transform
            if (simplify_tolerance > 0.0) converter.template set<simplify_tag>(); // optional simplify converter
            if (smooth > 0.0) converter.template set<smooth_tag>(); // optional smooth converter
            apply_markers_multi(feature_, common_.vars_, converter, sym_);
        }
    }
    
    void operator() (marker_rgba8 const& mark) 
    {
        using namespace mapnik::svg;
        bool clip = get<value_bool, keys::clip>(sym_, feature_, common_.vars_);
        double offset = get<value_double, keys::offset>(sym_, feature_, common_.vars_);
        double simplify_tolerance = get<value_double, keys::simplify_tolerance>(sym_, feature_, common_.vars_);
        double smooth = get<value_double, keys::smooth>(sym_, feature_, common_.vars_);
        
        agg::trans_affine geom_tr;
        auto transform = get_optional<transform_type>(sym_, keys::geometry_transform);
        if (transform) evaluate_transform(geom_tr, feature_, common_.vars_, *transform, common_.scale_factor_);
        agg::trans_affine image_tr = agg::trans_affine_scaling(common_.scale_factor_);
                
        setup_transform_scaling(image_tr, mark.width(), mark.height(), feature_, common_.vars_, sym_);
        auto image_transform = get_optional<transform_type>(sym_, keys::image_transform);
        if (image_transform) evaluate_transform(image_tr, feature_, common_.vars_, *image_transform);
        box2d<double> const& bbox = mark.bounding_box();
        mapnik::image_rgba8 const& marker = mark.get_data();
        // - clamp sizes to > 4 pixels of interactivity
        coord2d center = bbox.center();
        agg::trans_affine_translation recenter(-center.x, -center.y);
        agg::trans_affine marker_trans = recenter * image_tr;
        raster_dispatch_type rasterizer_dispatch(marker,
                                                 marker_trans,
                                                 sym_,
                                                 *common_.detector_,
                                                 common_.scale_factor_,
                                                 feature_,
                                                 common_.vars_,
                                                 renderer_context_);

        using vertex_converter_type = vertex_converter<raster_dispatch_type,clip_line_tag,
                                      clip_poly_tag,
                                      transform_tag,
                                      affine_transform_tag,
                                      simplify_tag, smooth_tag,
                                      offset_transform_tag>;
        vertex_converter_type converter(clip_box_, 
                                        rasterizer_dispatch, 
                                        sym_,
                                        common_.t_,
                                        prj_trans_,
                                        geom_tr,
                                        feature_,
                                        common_.vars_,
                                        common_.scale_factor_);

        if (clip && feature_.paths().size() > 0) // optional clip (default: true)
        {
            geometry_type::types type = feature_.paths()[0].type();
            if (type == geometry_type::types::Polygon)
                converter.template set<clip_poly_tag>();
            else if (type == geometry_type::types::LineString)
                converter.template set<clip_line_tag>();
        }
        converter.template set<transform_tag>(); //always transform
        if (std::fabs(offset) > 0.0) converter.template set<offset_transform_tag>(); // parallel offset
        converter.template set<affine_transform_tag>(); // optional affine transform
        if (simplify_tolerance > 0.0) converter.template set<simplify_tag>(); // optional simplify converter
        if (smooth > 0.0) converter.template set<smooth_tag>(); // optional smooth converter
        apply_markers_multi(feature_, common_.vars_, converter, sym_);
    }

  private:
    std::string const& filename_;
    markers_symbolizer const& sym_;
    mapnik::feature_impl & feature_;
    proj_transform const& prj_trans_;
    RendererType const& common_;
    box2d<double> const& clip_box_;
    ContextType const& renderer_context_;
};

template <typename VD, typename RD, typename RendererType, typename ContextType>
void render_markers_symbolizer(markers_symbolizer const& sym,
                               mapnik::feature_impl & feature,
                               proj_transform const& prj_trans,
                               RendererType const& common,
                               box2d<double> const& clip_box,
                               ContextType const& renderer_context)
{
    using namespace mapnik::svg;
    std::string filename = get<std::string>(sym, keys::file, feature, common.vars_, "shape://ellipse");
    if (!filename.empty())
    {
        mapnik::marker const& mark = mapnik::marker_cache::instance().find(filename, true);
        render_marker_symbolizer_visitor<VD,RD,RendererType,ContextType> visitor(filename,
                                         sym,
                                         feature,
                                         prj_trans,
                                         common,
                                         clip_box,
                                         renderer_context);
        util::apply_visitor(visitor, mark);
    }
}

} // namespace mapnik

#endif // MAPNIK_RENDERER_COMMON_PROCESS_MARKERS_SYMBOLIZER_HPP<|MERGE_RESOLUTION|>--- conflicted
+++ resolved
@@ -56,7 +56,7 @@
 
     void operator() (marker_null const&) {}
 
-    void operator() (marker_svg const& mark) 
+    void operator() (marker_svg const& mark)
     {
         using namespace mapnik::svg;
         bool clip = get<value_bool, keys::clip>(sym_, feature_, common_.vars_);
@@ -66,12 +66,12 @@
 
         // https://github.com/mapnik/mapnik/issues/1316
         bool snap_to_pixels = !mapnik::marker_cache::instance().is_uri(filename_);
-        
+
         agg::trans_affine geom_tr;
         auto transform = get_optional<transform_type>(sym_, keys::geometry_transform);
         if (transform) evaluate_transform(geom_tr, feature_, common_.vars_, *transform, common_.scale_factor_);
         agg::trans_affine image_tr = agg::trans_affine_scaling(common_.scale_factor_);
-                
+
         boost::optional<svg_path_ptr> const& stock_vector_marker = mark.get_data();
 
         // special case for simple ellipse markers
@@ -105,8 +105,8 @@
                                           affine_transform_tag,
                                           simplify_tag, smooth_tag,
                                           offset_transform_tag>;
-            vertex_converter_type converter(clip_box_, 
-                                            rasterizer_dispatch, 
+            vertex_converter_type converter(clip_box_,
+                                            rasterizer_dispatch,
                                             sym_,
                                             common_.t_,
                                             prj_trans_,
@@ -114,116 +114,16 @@
                                             feature_,
                                             common_.vars_,
                                             common_.scale_factor_);
+#if 0 // FIXME
             if (clip && feature_.paths().size() > 0) // optional clip (default: true)
             {
-<<<<<<< HEAD
-                boost::optional<svg_path_ptr> const& stock_vector_marker = (*mark)->get_vector_data();
-
-                // special case for simple ellipse markers
-                // to allow for full control over rx/ry dimensions
-                if (filename == "shape://ellipse"
-                   && (has_key(sym,keys::width) || has_key(sym,keys::height)))
-                {
-                    svg_path_ptr marker_ellipse = std::make_shared<svg_storage_type>();
-                    vertex_stl_adapter<svg_path_storage> stl_storage(marker_ellipse->source());
-                    svg_path_adapter svg_path(stl_storage);
-                    build_ellipse(sym, feature, common.vars_, *marker_ellipse, svg_path);
-                    svg_attribute_type attributes;
-                    bool result = push_explicit_style( (*stock_vector_marker)->attributes(), attributes, sym, feature, common.vars_);
-                    auto image_transform = get_optional<transform_type>(sym, keys::image_transform);
-                    if (image_transform) evaluate_transform(image_tr, feature, common.vars_, *image_transform);
-                    vector_dispatch_type rasterizer_dispatch(marker_ellipse,
-                                                             svg_path,
-                                                             result ? attributes : (*stock_vector_marker)->attributes(),
-                                                             image_tr,
-                                                             sym,
-                                                             *common.detector_,
-                                                             common.scale_factor_,
-                                                             feature,
-                                                             common.vars_,
-                                                             snap_to_pixels,
-                                                             renderer_context);
-
-                    using vertex_converter_type = vertex_converter<vector_dispatch_type,clip_line_tag,
-                                                  clip_poly_tag,
-                                                  transform_tag,
-                                                  affine_transform_tag,
-                                                  simplify_tag, smooth_tag,
-                                                  offset_transform_tag>;
-                    vertex_converter_type converter(clip_box, rasterizer_dispatch, sym,common.t_,prj_trans,geom_tr,feature,common.vars_,common.scale_factor_);
-                    // FIXME
-                    /*
-                    if (clip && feature.paths().size() > 0) // optional clip (default: true)
-                    {
-                        geometry_type::types type = feature.paths()[0].type();
-                        if (type == geometry_type::types::Polygon)
-                            converter.template set<clip_poly_tag>();
-                        else if (type == geometry_type::types::LineString)
-                            converter.template set<clip_line_tag>();
-                    }
-                    */
-                    converter.template set<transform_tag>(); //always transform
-                    if (std::fabs(offset) > 0.0) converter.template set<offset_transform_tag>(); // parallel offset
-                    converter.template set<affine_transform_tag>(); // optional affine transform
-                    if (simplify_tolerance > 0.0) converter.template set<simplify_tag>(); // optional simplify converter
-                    if (smooth > 0.0) converter.template set<smooth_tag>(); // optional smooth converter
-                    apply_markers_multi(feature, common.vars_, converter, sym);
-                }
-                else
-                {
-                    box2d<double> const& bbox = (*mark)->bounding_box();
-                    setup_transform_scaling(image_tr, bbox.width(), bbox.height(), feature, common.vars_, sym);
-                    auto image_transform = get_optional<transform_type>(sym, keys::image_transform);
-                    if (image_transform) evaluate_transform(image_tr, feature, common.vars_, *image_transform);
-                    vertex_stl_adapter<svg_path_storage> stl_storage((*stock_vector_marker)->source());
-                    svg_path_adapter svg_path(stl_storage);
-                    svg_attribute_type attributes;
-                    bool result = push_explicit_style( (*stock_vector_marker)->attributes(), attributes, sym, feature, common.vars_);
-                    vector_dispatch_type rasterizer_dispatch(*stock_vector_marker,
-                                                             svg_path,
-                                                             result ? attributes : (*stock_vector_marker)->attributes(),
-                                                             image_tr,
-                                                             sym,
-                                                             *common.detector_,
-                                                             common.scale_factor_,
-                                                             feature,
-                                                             common.vars_,
-                                                             snap_to_pixels,
-                                                             renderer_context);
-
-                    using vertex_converter_type = vertex_converter<vector_dispatch_type,clip_line_tag,
-                                                  clip_poly_tag,
-                                                  transform_tag,
-                                                  affine_transform_tag,
-                                                  simplify_tag, smooth_tag,
-                                                  offset_transform_tag>;
-                    vertex_converter_type converter(clip_box, rasterizer_dispatch, sym,common.t_,prj_trans,geom_tr,feature,common.vars_,common.scale_factor_);
-                    // FIXME
-                    /*
-                    if (clip && feature.paths().size() > 0) // optional clip (default: true)
-                    {
-                        geometry_type::types type = feature.paths()[0].type();
-                        if (type == geometry_type::types::Polygon)
-                            converter.template set<clip_poly_tag>();
-                        else if (type == geometry_type::types::LineString)
-                            converter.template set<clip_line_tag>();
-                    }
-                    */
-                    converter.template set<transform_tag>(); //always transform
-                    if (std::fabs(offset) > 0.0) converter.template set<offset_transform_tag>(); // parallel offset
-                    converter.template set<affine_transform_tag>(); // optional affine transform
-                    if (simplify_tolerance > 0.0) converter.template set<simplify_tag>(); // optional simplify converter
-                    if (smooth > 0.0) converter.template set<smooth_tag>(); // optional smooth converter
-                    apply_markers_multi(feature, common.vars_, converter, sym);
-                }
-=======
                 geometry_type::types type = feature_.paths()[0].type();
                 if (type == geometry_type::types::Polygon)
                     converter.template set<clip_poly_tag>();
                 else if (type == geometry_type::types::LineString)
                     converter.template set<clip_line_tag>();
->>>>>>> dc0cfef4
             }
+#endif
             converter.template set<transform_tag>(); //always transform
             if (std::fabs(offset) > 0.0) converter.template set<offset_transform_tag>(); // parallel offset
             converter.template set<affine_transform_tag>(); // optional affine transform
@@ -259,8 +159,8 @@
                                           affine_transform_tag,
                                           simplify_tag, smooth_tag,
                                           offset_transform_tag>;
-            vertex_converter_type converter(clip_box_, 
-                                            rasterizer_dispatch, 
+            vertex_converter_type converter(clip_box_,
+                                            rasterizer_dispatch,
                                             sym_,
                                             common_.t_,
                                             prj_trans_,
@@ -268,60 +168,16 @@
                                             feature_,
                                             common_.vars_,
                                             common_.scale_factor_);
+#if 0 // FIXME
             if (clip && feature_.paths().size() > 0) // optional clip (default: true)
             {
-<<<<<<< HEAD
-                setup_transform_scaling(image_tr, (*mark)->width(), (*mark)->height(), feature, common.vars_, sym);
-                auto image_transform = get_optional<transform_type>(sym, keys::image_transform);
-                if (image_transform) evaluate_transform(image_tr, feature, common.vars_, *image_transform);
-                box2d<double> const& bbox = (*mark)->bounding_box();
-                boost::optional<mapnik::image_ptr> marker = (*mark)->get_bitmap_data();
-                // - clamp sizes to > 4 pixels of interactivity
-                coord2d center = bbox.center();
-                agg::trans_affine_translation recenter(-center.x, -center.y);
-                agg::trans_affine marker_trans = recenter * image_tr;
-                raster_dispatch_type rasterizer_dispatch(**marker,
-                                                         marker_trans,
-                                                         sym,
-                                                         *common.detector_,
-                                                         common.scale_factor_,
-                                                         feature,
-                                                         common.vars_,
-                                                         renderer_context);
-
-                using vertex_converter_type = vertex_converter<raster_dispatch_type,clip_line_tag,
-                                              clip_poly_tag,
-                                              transform_tag,
-                                              affine_transform_tag,
-                                              simplify_tag, smooth_tag,
-                                              offset_transform_tag>;
-                vertex_converter_type converter(clip_box, rasterizer_dispatch, sym,common.t_,prj_trans,geom_tr,feature,common.vars_,common.scale_factor_);
-
-                // FIXME
-                /*
-                if (clip && feature.paths().size() > 0) // optional clip (default: true)
-                {
-                    geometry_type::types type = feature.paths()[0].type();
-                    if (type == geometry_type::types::Polygon)
-                        converter.template set<clip_poly_tag>();
-                    else if (type == geometry_type::types::LineString)
-                        converter.template set<clip_line_tag>();
-                }
-                */
-                converter.template set<transform_tag>(); //always transform
-                if (std::fabs(offset) > 0.0) converter.template set<offset_transform_tag>(); // parallel offset
-                converter.template set<affine_transform_tag>(); // optional affine transform
-                if (simplify_tolerance > 0.0) converter.template set<simplify_tag>(); // optional simplify converter
-                if (smooth > 0.0) converter.template set<smooth_tag>(); // optional smooth converter
-                apply_markers_multi(feature, common.vars_, converter, sym);
-=======
                 geometry_type::types type = feature_.paths()[0].type();
                 if (type == geometry_type::types::Polygon)
                     converter.template set<clip_poly_tag>();
                 else if (type == geometry_type::types::LineString)
                     converter.template set<clip_line_tag>();
->>>>>>> dc0cfef4
             }
+#endif
             converter.template set<transform_tag>(); //always transform
             if (std::fabs(offset) > 0.0) converter.template set<offset_transform_tag>(); // parallel offset
             converter.template set<affine_transform_tag>(); // optional affine transform
@@ -330,20 +186,20 @@
             apply_markers_multi(feature_, common_.vars_, converter, sym_);
         }
     }
-    
-    void operator() (marker_rgba8 const& mark) 
+
+    void operator() (marker_rgba8 const& mark)
     {
         using namespace mapnik::svg;
         bool clip = get<value_bool, keys::clip>(sym_, feature_, common_.vars_);
         double offset = get<value_double, keys::offset>(sym_, feature_, common_.vars_);
         double simplify_tolerance = get<value_double, keys::simplify_tolerance>(sym_, feature_, common_.vars_);
         double smooth = get<value_double, keys::smooth>(sym_, feature_, common_.vars_);
-        
+
         agg::trans_affine geom_tr;
         auto transform = get_optional<transform_type>(sym_, keys::geometry_transform);
         if (transform) evaluate_transform(geom_tr, feature_, common_.vars_, *transform, common_.scale_factor_);
         agg::trans_affine image_tr = agg::trans_affine_scaling(common_.scale_factor_);
-                
+
         setup_transform_scaling(image_tr, mark.width(), mark.height(), feature_, common_.vars_, sym_);
         auto image_transform = get_optional<transform_type>(sym_, keys::image_transform);
         if (image_transform) evaluate_transform(image_tr, feature_, common_.vars_, *image_transform);
@@ -368,8 +224,8 @@
                                       affine_transform_tag,
                                       simplify_tag, smooth_tag,
                                       offset_transform_tag>;
-        vertex_converter_type converter(clip_box_, 
-                                        rasterizer_dispatch, 
+        vertex_converter_type converter(clip_box_,
+                                        rasterizer_dispatch,
                                         sym_,
                                         common_.t_,
                                         prj_trans_,
@@ -378,6 +234,7 @@
                                         common_.vars_,
                                         common_.scale_factor_);
 
+#if 0 // FIXME
         if (clip && feature_.paths().size() > 0) // optional clip (default: true)
         {
             geometry_type::types type = feature_.paths()[0].type();
@@ -386,6 +243,7 @@
             else if (type == geometry_type::types::LineString)
                 converter.template set<clip_line_tag>();
         }
+#endif
         converter.template set<transform_tag>(); //always transform
         if (std::fabs(offset) > 0.0) converter.template set<offset_transform_tag>(); // parallel offset
         converter.template set<affine_transform_tag>(); // optional affine transform

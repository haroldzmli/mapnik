/*****************************************************************************
 *
 * This file is part of Mapnik (c++ mapping toolkit)
 *
 * Copyright (C) 2017 Artem Pavlenko
 *
 * This library is free software; you can redistribute it and/or
 * modify it under the terms of the GNU Lesser General Public
 * License as published by the Free Software Foundation; either
 * version 2.1 of the License, or (at your option) any later version.
 *
 * This library is distributed in the hope that it will be useful,
 * but WITHOUT ANY WARRANTY; without even the implied warranty of
 * MERCHANTABILITY or FITNESS FOR A PARTICULAR PURPOSE.  See the GNU
 * Lesser General Public License for more details.
 *
 * You should have received a copy of the GNU Lesser General Public
 * License along with this library; if not, write to the Free Software
 * Foundation, Inc., 51 Franklin St, Fifth Floor, Boston, MA  02110-1301  USA
 *
 *****************************************************************************/

#ifndef MAPNIK_SVG_PATH_GRAMMAR_X3_DEF_HPP
#define MAPNIK_SVG_PATH_GRAMMAR_X3_DEF_HPP

// mapnik
#include <mapnik/config.hpp>
#include <mapnik/svg/svg_path_grammar_x3.hpp>
#include <mapnik/util/math.hpp>

#pragma GCC diagnostic push
#include <mapnik/warning_ignore.hpp>
#include <boost/fusion/adapted/std_tuple.hpp>
#pragma GCC diagnostic pop

namespace mapnik { namespace svg { namespace grammar {

namespace x3 = boost::spirit::x3;

using x3::lit;
using x3::double_;
using x3::int_;
using x3::no_case;

using coord_type = std::tuple<double,double>;

template <typename Context>
svg_converter_type & extract_path(Context const& ctx)
{
    return x3::get<svg_path_tag>(ctx);
}

template <typename Context>
bool & extract_relative(Context const& ctx)
{
    return x3::get<relative_tag>(ctx);
}

auto const move_to = [] (auto const& ctx)
{
    extract_path(ctx).move_to(std::get<0>(_attr(ctx)), std::get<1>(_attr(ctx)), x3::get<relative_tag>(ctx));
};

auto const line_to = [] (auto const & ctx)
{
    extract_path(ctx).line_to(std::get<0>(_attr(ctx)), std::get<1>(_attr(ctx)), x3::get<relative_tag>(ctx));
};

auto const hline_to = [] (auto const& ctx)
{
    extract_path(ctx).hline_to(_attr(ctx), x3::get<relative_tag>(ctx));
};

auto const vline_to = [] (auto const& ctx)
{
    extract_path(ctx).vline_to(_attr(ctx), x3::get<relative_tag>(ctx));
};

auto const curve4 = [] (auto const& ctx)
{
    auto const& attr = _attr(ctx);
    auto const& p0 = boost::fusion::at_c<0>(attr);
    auto const& p1 = boost::fusion::at_c<1>(attr);
    auto const& p2 = boost::fusion::at_c<2>(attr);
    extract_path(ctx).curve4(std::get<0>(p0),std::get<1>(p0),
                                            std::get<0>(p1),std::get<1>(p1),
                                            std::get<0>(p2),std::get<1>(p2),
                                            x3::get<relative_tag>(ctx));
};

auto const curve4_smooth = [] (auto const& ctx)
{
    auto const& attr = _attr(ctx);
    auto const& p0 = boost::fusion::at_c<0>(attr);
    auto const& p1 = boost::fusion::at_c<1>(attr);
    extract_path(ctx).curve4(std::get<0>(p0),std::get<1>(p0),
                                            std::get<0>(p1),std::get<1>(p1),
                                            x3::get<relative_tag>(ctx));
};

auto const curve3 = [] (auto const& ctx)
{
    auto const& attr = _attr(ctx);
    auto const& p0 = boost::fusion::at_c<0>(attr);
    auto const& p1 = boost::fusion::at_c<1>(attr);
    extract_path(ctx).curve3(std::get<0>(p0),std::get<1>(p0),
                                            std::get<0>(p1),std::get<1>(p1),
                                            x3::get<relative_tag>(ctx));
};

auto const curve3_smooth = [] (auto const& ctx)
{
    auto const& attr = _attr(ctx);
    extract_path(ctx).curve3(std::get<0>(attr),std::get<1>(attr),
                                            x3::get<relative_tag>(ctx));
};


auto const arc_to = [] (auto & ctx)
{
    auto const& attr = _attr(ctx);
    auto const& p = boost::fusion::at_c<0>(attr);
    double angle = boost::fusion::at_c<1>(attr);
    int large_arc_flag = boost::fusion::at_c<2>(attr);
    int sweep_flag = boost::fusion::at_c<3>(attr);
    auto const& v = boost::fusion::at_c<4>(attr);
<<<<<<< HEAD
    extract_path(ctx).arc_to(std::get<0>(p),std::get<1>(p),
                                            deg2rad(angle), large_arc_flag, sweep_flag,
=======
    x3::get<svg_path_tag>(ctx).get().arc_to(std::get<0>(p),std::get<1>(p),
                                            util::radians(angle),
                                            large_arc_flag, sweep_flag,
>>>>>>> 68a7f5f6
                                            std::get<0>(v),std::get<1>(v),
                                            x3::get<relative_tag>(ctx));
};

auto const close_path = [] (auto const& ctx)
{
    extract_path(ctx).close_subpath();
};

auto const relative = [] (auto const& ctx)
{
    extract_relative(ctx) = true;
};

auto const absolute = [] (auto const& ctx)
{
    extract_relative(ctx) = false;
};

// exported rules
svg_path_grammar_type const svg_path = "SVG Path";
svg_points_grammar_type const svg_points = "SVG_Points";

// rules
auto const coord = x3::rule<class coord_tag, coord_type>{} = double_ > -lit(',') > double_;

auto const svg_points_def = coord[move_to] // move_to
    > *(-lit(',') >> coord[line_to]);      // *line_to

auto const M = x3::rule<class M_tag> {} = (lit('M')[absolute] | lit('m')[relative])
    > svg_points ;

auto const H = x3::rule<class H_tag> {} = (lit('H')[absolute] | lit('h')[relative])
    > (double_[ hline_to] % -lit(',')) ; // +hline_to

auto const V = x3::rule<class V_tag> {} = (lit('V')[absolute] | lit('v')[relative])
    > (double_[ vline_to] % -lit(',')) ; // +vline_to

auto const L = x3::rule<class L_tag> {} = (lit('L')[absolute] | lit('l')[relative])
    > (coord [line_to] % -lit(','));     // +line_to

auto const C = x3::rule<class C_tag> {} = (lit('C')[absolute] | lit('c')[relative])
    > ((coord > -lit(',') > coord > -lit(',') > coord)[curve4] % -lit(',')); // +curve4

auto const S = x3::rule<class S_tag> {} = (lit('S')[absolute] | lit('s')[relative])
    > ((coord > -lit(',') > coord) [curve4_smooth] % -lit(',')); // +curve4_smooth (smooth curveto)

auto const Q = x3::rule<class Q_tag> {} = (lit('Q')[absolute] | lit('q')[relative])
    > ((coord > -lit(',') > coord) [curve3] % -lit(',')); // +curve3 (quadratic-bezier-curveto)

auto const T = x3::rule<class T_tag> {} = (lit('T')[absolute] | lit('t')[relative])
    > ((coord ) [curve3_smooth] % -lit(',')); // +curve3_smooth (smooth-quadratic-bezier-curveto)

auto const A = x3::rule<class A_tag> {} = (lit('A')[absolute] | lit('a')[relative])
    > ((coord > -lit(',') > double_ > -lit(',') > int_ > -lit(',') > int_ > -lit(',') > coord)
        [arc_to] % -lit(',')); // arc_to;

auto const Z = x3::rule<class Z_tag>{} = no_case[lit('z')] [close_path]; // close path

auto const drawto_cmd = x3::rule<class drawto_cmd_tag> {} = L | H | V | C | S | Q | T | A | Z;

auto const cmd = x3::rule<class cmd_tag> {} = M > *drawto_cmd ;

auto const svg_path_def = +cmd;

#pragma GCC diagnostic push
#include <mapnik/warning_ignore.hpp>
BOOST_SPIRIT_DEFINE(
    svg_path,
    svg_points
    );
#pragma GCC diagnostic pop

}

grammar::svg_path_grammar_type const& svg_path_grammar()
{
    return grammar::svg_path;
}

grammar::svg_points_grammar_type const& svg_points_grammar()
{
    return grammar::svg_points;
}

}}

#endif // MAPNIK_SVG_PATH_GRAMMAR_X3_HPP<|MERGE_RESOLUTION|>--- conflicted
+++ resolved
@@ -124,14 +124,9 @@
     int large_arc_flag = boost::fusion::at_c<2>(attr);
     int sweep_flag = boost::fusion::at_c<3>(attr);
     auto const& v = boost::fusion::at_c<4>(attr);
-<<<<<<< HEAD
-    extract_path(ctx).arc_to(std::get<0>(p),std::get<1>(p),
-                                            deg2rad(angle), large_arc_flag, sweep_flag,
-=======
     x3::get<svg_path_tag>(ctx).get().arc_to(std::get<0>(p),std::get<1>(p),
                                             util::radians(angle),
                                             large_arc_flag, sweep_flag,
->>>>>>> 68a7f5f6
                                             std::get<0>(v),std::get<1>(v),
                                             x3::get<relative_tag>(ctx));
 };

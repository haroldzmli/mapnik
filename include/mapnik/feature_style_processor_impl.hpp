--- conflicted
+++ resolved
@@ -517,15 +517,9 @@
 template <typename Processor>
 void feature_style_processor<Processor>::render_material(layer_rendering_material & mat, Processor & p )
 {
-<<<<<<< HEAD
     std::vector<feature_type_style const*> & active_styles = mat.active_styles_;
     std::vector<featureset_ptr> & featureset_ptr_list = mat.featureset_ptr_list_;
     if (featureset_ptr_list.empty())
-=======
-   std::vector<feature_type_style const*> & active_styles = mat.active_styles_;
-   std::vector<featureset_ptr> & featureset_ptr_list = mat.featureset_ptr_list_;
-   if (featureset_ptr_list.empty())
->>>>>>> 48e65feb
     {
         // The datasource wasn't querried because of early return
         // but we have to apply compositing operations on styles
@@ -534,10 +528,6 @@
             p.start_style_processing(*style);
             p.end_style_processing(*style);
         }
-<<<<<<< HEAD
-=======
-
->>>>>>> 48e65feb
         return;
     }
 

/*****************************************************************************
 *
 * This file is part of Mapnik (c++ mapping toolkit)
 *
 * Copyright (C) 2011 Artem Pavlenko
 *
 * This library is free software; you can redistribute it and/or
 * modify it under the terms of the GNU Lesser General Public
 * License as published by the Free Software Foundation; either
 * version 2.1 of the License, or (at your option) any later version.
 *
 * This library is distributed in the hope that it will be useful,
 * but WITHOUT ANY WARRANTY; without even the implied warranty of
 * MERCHANTABILITY or FITNESS FOR A PARTICULAR PURPOSE.  See the GNU
 * Lesser General Public License for more details.
 *
 * You should have received a copy of the GNU Lesser General Public
 * License along with this library; if not, write to the Free Software
 * Foundation, Inc., 51 Franklin St, Fifth Floor, Boston, MA  02110-1301  USA
 *
 *****************************************************************************/

// NOTE: This is an implementation header file and is only meant to be included
//    from implementation files. It therefore doesn't have an include guard. To
//    create a custom feature_style_processor, include this file and instantiate
//    the template with the desired template arguments.

// mapnik
#include <mapnik/map.hpp>
#include <mapnik/debug.hpp>
#include <mapnik/feature.hpp>
#include <mapnik/feature_style_processor.hpp>
#include <mapnik/query.hpp>
#include <mapnik/feature.hpp>
#include <mapnik/datasource.hpp>
#include <mapnik/feature_type_style.hpp>
#include <mapnik/box2d.hpp>
#include <mapnik/layer.hpp>
#include <mapnik/rule.hpp>
#include <mapnik/rule_cache.hpp>
#include <mapnik/attribute_collector.hpp>
#include <mapnik/expression_evaluator.hpp>
#include <mapnik/scale_denominator.hpp>
#include <mapnik/projection.hpp>
#include <mapnik/proj_transform.hpp>
#include <mapnik/util/featureset_buffer.hpp>

// boost
#include <boost/variant/apply_visitor.hpp>
#include <boost/variant/static_visitor.hpp>

// stl
#include <vector>
#include <stdexcept>

namespace mapnik
{

template <typename T0,typename T1> struct has_process;

template <bool>
struct process_impl
{
    template <typename T0, typename T1, typename T2, typename T3>
    static void process(T0 & ren, T1 const& sym, T2 & f, T3 const& tr)
    {
        ren.process(sym,f,tr);
    }
};

template <> // No-op specialization
struct process_impl<false>
{
    template <typename T0, typename T1, typename T2, typename T3>
    static void process(T0 & /*ren*/, T1 const& /*sym*/, T2 & /*f*/, T3 const& /*tr*/)
    {
#ifdef MAPNIK_DEBUG
        std::clog << "NO-OP ...\n";
#endif
    }
};

/** Calls the renderer's process function,
 * \param output     Renderer
 * \param f          Feature to process
 * \param prj_trans  Projection
 * \param sym        Symbolizer object
 */
template <typename Processor>
struct feature_style_processor<Processor>::symbol_dispatch : public boost::static_visitor<>
{
    symbol_dispatch (Processor & output,
                     mapnik::feature_impl & f,
                     proj_transform const& prj_trans)
        : output_(output),
          f_(f),
          prj_trans_(prj_trans)  {}

    template <typename T>
    void operator () (T const& sym) const
    {
        process_impl<has_process<Processor,T>::value>::process(output_,sym,f_,prj_trans_);
    }

    Processor & output_;
    mapnik::feature_impl & f_;
    proj_transform const& prj_trans_;
};

typedef char (&no_tag)[1];
typedef char (&yes_tag)[2];

template <typename T0, typename T1, void (T0::*)(T1 const&, mapnik::feature_impl &, proj_transform const&) >
struct process_memfun_helper {};

template <typename T0, typename T1> no_tag  has_process_helper(...);
template <typename T0, typename T1> yes_tag has_process_helper(process_memfun_helper<T0, T1, &T0::process>* p);

template<typename T0,typename T1>
struct has_process
{
    typedef typename T0::processor_impl_type processor_impl_type;
    BOOST_STATIC_CONSTANT(bool
                          , value = sizeof(has_process_helper<processor_impl_type,T1>(0)) == sizeof(yes_tag)
        );
};

// Store material for layer rendering in a two step process
struct layer_rendering_material {
        layer const& lay_;
        projection const& proj0_;
        projection proj1_;
        box2d<double> layer_ext2_;
        std::vector<feature_type_style const*> active_styles_;
        std::vector<featureset_ptr> featureset_ptr_list_;
        std::vector<rule_cache> rule_caches_;

        layer_rendering_material(layer const& lay, projection const& dest) :
               lay_(lay),
               proj0_(dest),
               proj1_(lay.srs(),true) {}
};

typedef std::shared_ptr<layer_rendering_material> layer_rendering_material_ptr;


template <typename Processor>
feature_style_processor<Processor>::feature_style_processor(Map const& m, double scale_factor)
    : m_(m)
{
    // https://github.com/mapnik/mapnik/issues/1100
    if (scale_factor <= 0)
    {
        throw std::runtime_error("scale_factor must be greater than 0.0");
    }
}

template <typename Processor>
void feature_style_processor<Processor>::apply(double scale_denom)
{
    Processor & p = static_cast<Processor&>(*this);
    p.start_map_processing(m_);

    projection proj(m_.srs(),true);
    if (scale_denom <= 0.0)
        scale_denom = mapnik::scale_denominator(m_.scale(),proj.is_geographic());
    scale_denom *= p.scale_factor();

    // Asynchronous query supports:
    // This is a two steps process,
    // first we setup all queries at layer level
    // in a second time, we fetch the results and
    // do the actual rendering

    std::vector<layer_rendering_material_ptr> mat_list;

    // Define processing context map used by datasources
    // implementing asynchronous queries
    feature_style_context_map ctx_map;

    for ( layer const& lyr : m_.layers() )
    {
        if (lyr.visible(scale_denom))
        {
            std::set<std::string> names;
            layer_rendering_material_ptr mat = std::make_shared<layer_rendering_material>(lyr, proj);

            prepare_layer(*mat,
                    ctx_map,
                    p,
                    proj,
                    m_.scale(),
                    scale_denom,
                    m_.width(),
                    m_.height(),
                    m_.get_current_extent(),
                    m_.buffer_size(),
                    names);

            // Store active material
            if (!mat->active_styles_.empty())
            {
                mat_list.push_back(mat);
            }
        }
    }

    for ( layer_rendering_material_ptr mat : mat_list )
    {
        if (!mat->active_styles_.empty())
        {
            render_material(*mat,p);
        }
    }

    p.end_map_processing(m_);
}

template <typename Processor>
void feature_style_processor<Processor>::apply(mapnik::layer const& lyr,
                                               std::set<std::string>& names,
                                               double scale_denom)
{
    Processor & p = static_cast<Processor&>(*this);
    p.start_map_processing(m_);
    projection proj(m_.srs(),true);
    if (scale_denom <= 0.0)
        scale_denom = mapnik::scale_denominator(m_.scale(),proj.is_geographic());
    scale_denom *= p.scale_factor();

    if (lyr.visible(scale_denom))
    {
        apply_to_layer(lyr,
                       p,
                       proj,
                       m_.scale(),
                       scale_denom,
                       m_.width(),
                       m_.height(),
                       m_.get_current_extent(),
                       m_.buffer_size(),
                       names);
    }
    p.end_map_processing(m_);
}

/*!
 * \brief render a layer given a projection and scale.
 */
template <typename Processor>
void feature_style_processor<Processor>::apply_to_layer(layer const& lay,
                                                        Processor & p,
                                                        projection const& proj0,
                                                        double scale,
                                                        double scale_denom,
                                                        unsigned width,
                                                        unsigned height,
                                                        box2d<double> const& extent,
                                                        int buffer_size,
                                                        std::set<std::string>& names)
{
    feature_style_context_map ctx_map;
    layer_rendering_material  mat(lay, proj0);

    prepare_layer(mat,
            ctx_map,
            p,
            proj0,
            m_.scale(),
            scale_denom,
            m_.width(),
            m_.height(),
            m_.get_current_extent(),
            m_.buffer_size(),
            names);

    if (!mat.active_styles_.empty())
    {
        render_material(mat,p);
    }
}

template <typename Processor>
void feature_style_processor<Processor>::prepare_layer(layer_rendering_material & mat,
                                                       feature_style_context_map & ctx_map,
                                                       Processor & p,
                                                       projection const& proj0,
                                                       double scale,
                                                       double scale_denom,
                                                       unsigned width,
                                                       unsigned height,
                                                       box2d<double> const& extent,
                                                       int buffer_size,
                                                       std::set<std::string>& names)
{
    layer const& lay = mat.lay_;

    std::vector<std::string> const& style_names = lay.styles();

    unsigned int num_styles = style_names.size();
    if (! num_styles)
    {
        MAPNIK_LOG_DEBUG(feature_style_processor)
          << "feature_style_processor: No style for layer=" << lay.name();
        return;
    }

    mapnik::datasource_ptr ds = lay.datasource();
    if (! ds)
    {
        MAPNIK_LOG_DEBUG(feature_style_processor)
          << "feature_style_processor: No datasource for layer=" << lay.name();
        return;
    }

    processor_context_ptr current_ctx = ds->get_context(ctx_map);
    proj_transform prj_trans(mat.proj0_,mat.proj1_);

    box2d<double> query_ext = extent; // unbuffered
    box2d<double> buffered_query_ext(query_ext);  // buffered

    double buffer_padding = 2.0 * scale;
    boost::optional<int> layer_buffer_size = lay.buffer_size();
    if (layer_buffer_size) // if layer overrides buffer size, use this value to compute buffered extent
    {
        buffer_padding *= *layer_buffer_size;
    }
    else
    {
        buffer_padding *= buffer_size;
    }
    buffered_query_ext.width(query_ext.width() + buffer_padding);
    buffered_query_ext.height(query_ext.height() + buffer_padding);

    // clip buffered extent by maximum extent, if supplied
    boost::optional<box2d<double> > const& maximum_extent = m_.maximum_extent();
    if (maximum_extent)
    {
        buffered_query_ext.clip(*maximum_extent);
    }

    box2d<double> layer_ext = lay.envelope();
    bool fw_success = false;
    bool early_return = false;

    // first, try intersection of map extent forward projected into layer srs
    if (prj_trans.forward(buffered_query_ext, PROJ_ENVELOPE_POINTS) && buffered_query_ext.intersects(layer_ext))
    {
        fw_success = true;
        layer_ext.clip(buffered_query_ext);
    }
    // if no intersection and projections are also equal, early return
    else if (prj_trans.equal())
    {
        early_return = true;
    }
    // next try intersection of layer extent back projected into map srs
    else if (prj_trans.backward(layer_ext, PROJ_ENVELOPE_POINTS) && buffered_query_ext.intersects(layer_ext))
    {
        layer_ext.clip(buffered_query_ext);
        // forward project layer extent back into native projection
        if (! prj_trans.forward(layer_ext, PROJ_ENVELOPE_POINTS))
        {
            MAPNIK_LOG_ERROR(feature_style_processor)
                    << "feature_style_processor: Layer=" << lay.name()
                    << " extent=" << layer_ext << " in map projection "
                    << " did not reproject properly back to layer projection";
        }
    }
    else
    {
        // if no intersection then nothing to do for layer
        early_return = true;
    }

    std::vector<feature_type_style const*> & active_styles = mat.active_styles_;

    if (early_return)
    {
        // check for styles needing compositing operations applied
        // https://github.com/mapnik/mapnik/issues/1477
        for (std::string const& style_name : style_names)
        {
            boost::optional<feature_type_style const&> style=m_.find_style(style_name);
            if (!style)
            {
                continue;
            }

            if (style->comp_op() || style->image_filters().size() > 0)
            {
                if (style->active(scale_denom))
                {
                    // we'll have to handle compositing ops
                    active_styles.push_back(&(*style));
                }
            }
        }
        return;
    }

    // if we've got this far, now prepare the unbuffered extent
    // which is used as a bbox for clipping geometries
    if (maximum_extent)
    {
        query_ext.clip(*maximum_extent);
    }

    box2d<double> & layer_ext2 = mat.layer_ext2_;

    layer_ext2 = lay.envelope();
    if (fw_success)
    {
        if (prj_trans.forward(query_ext, PROJ_ENVELOPE_POINTS))
        {
            layer_ext2.clip(query_ext);
        }
    }
    else
    {
        if (prj_trans.backward(layer_ext2, PROJ_ENVELOPE_POINTS))
        {
            layer_ext2.clip(query_ext);
            prj_trans.forward(layer_ext2, PROJ_ENVELOPE_POINTS);
        }
    }

    p.start_layer_processing(lay, layer_ext2);

<<<<<<< HEAD
    double qw = query_ext.width()>0 ? query_ext.width() : 1;
    double qh = query_ext.height()>0 ? query_ext.height() : 1;
    query::resolution_type res(width/qw,
                               height/qh);

    query q(layer_ext,res,scale_denom,extent);
    std::vector<rule_cache> & rule_caches = mat.rule_caches_;
=======
    boost::ptr_vector<rule_cache> & rule_caches = mat.rule_caches_;
>>>>>>> 5672ad92
    attribute_collector collector(names);

    // iterate through all named styles collecting active styles and attribute names
    for (std::string const& style_name : style_names)
    {
        boost::optional<feature_type_style const&> style=m_.find_style(style_name);
        if (!style)
        {
            MAPNIK_LOG_DEBUG(feature_style_processor)
                    << "feature_style_processor: Style=" << style_name
                    << " required for layer=" << lay.name() << " does not exist.";

            continue;
        }

        std::vector<rule> const& rules = style->get_rules();
        bool active_rules = false;
        rule_cache rc;
        for(rule const& r : rules)
        {
            if (r.active(scale_denom))
            {
                rc.add_rule(r);
                active_rules = true;
                collector(r);
            }
        }
        if (active_rules)
        {
            rule_caches.push_back(std::move(rc));
            active_styles.push_back(&(*style));
        }
    }

    // Don't even try to do more work if there are no active styles.
    if (active_styles.empty())
    {
        return;
    }

    double qw = query_ext.width()>0 ? query_ext.width() : 1;
    double qh = query_ext.height()>0 ? query_ext.height() : 1;
    query::resolution_type res(width/qw,
                               height/qh);

    query q(layer_ext,res,scale_denom,extent);

    if (p.attribute_collection_policy() == COLLECT_ALL)
    {
        layer_descriptor lay_desc = ds->get_descriptor();
        BOOST_FOREACH(attribute_descriptor const& desc, lay_desc.get_descriptors())
        {
<<<<<<< HEAD
            layer_descriptor lay_desc = ds->get_descriptor();
            for (attribute_descriptor const& desc : lay_desc.get_descriptors())
            {
                q.add_property_name(desc.get_name());
            }
=======
            q.add_property_name(desc.get_name());
>>>>>>> 5672ad92
        }
    }
    else
    {
        BOOST_FOREACH(std::string const& name, names)
        {
<<<<<<< HEAD
            for (std::string const& name : names)
            {
                q.add_property_name(name);
            }
=======
            q.add_property_name(name);
>>>>>>> 5672ad92
        }
    }
    q.set_filter_factor(collector.get_filter_factor());

    // Also query the group by attribute
    std::string const& group_by = lay.group_by();
    if (!group_by.empty())
    {
        q.add_property_name(group_by);
    }

    bool cache_features = lay.cache_features() && active_styles.size() > 1;

    std::vector<featureset_ptr> & featureset_ptr_list = mat.featureset_ptr_list_;
    if (!group_by.empty() || cache_features)
    {
        featureset_ptr_list.push_back(ds->features_with_context(q,current_ctx));
    }
    else
    {
        for(size_t i = 0; i < active_styles.size(); ++i)
        {
            featureset_ptr_list.push_back(ds->features_with_context(q,current_ctx));
        }
    }
}


template <typename Processor>
void feature_style_processor<Processor>::render_material(layer_rendering_material & mat,
                                                         Processor & p )
{
    std::vector<feature_type_style const*> & active_styles = mat.active_styles_;
    std::vector<featureset_ptr> & featureset_ptr_list = mat.featureset_ptr_list_;
    if (featureset_ptr_list.empty())
    {
        // The datasource wasn't queried because of early return
        // but we have to apply compositing operations on styles
        for (feature_type_style const* style : active_styles)
        {
            p.start_style_processing(*style);
            p.end_style_processing(*style);
        }
        return;
    }

    p.start_layer_processing(mat.lay_, mat.layer_ext2_);

    layer const& lay = mat.lay_;

    std::vector<rule_cache> & rule_caches = mat.rule_caches_;

    proj_transform prj_trans(mat.proj0_,mat.proj1_);

    bool cache_features = lay.cache_features() && active_styles.size() > 1;

    datasource_ptr ds = lay.datasource();
    std::string group_by = lay.group_by();

    // Render incrementally when the column that we group by changes value.
    if (!group_by.empty())
    {
        featureset_ptr features = *featureset_ptr_list.begin();
        if (features)
        {
            // Cache all features into the memory_datasource before rendering.
            std::shared_ptr<featureset_buffer> cache = std::make_shared<featureset_buffer>();
            feature_ptr feature, prev;

            while ((feature = features->next()))
            {
                if (prev && prev->get(group_by) != feature->get(group_by))
                {
                    // We're at a value boundary, so render what we have
                    // up to this point.
                    int i = 0;
                    for (feature_type_style const* style : active_styles)
                    {

                        cache->prepare();
                        render_style(p, style,
                                     rule_caches[i],
                                     cache,
                                     prj_trans);
                        ++i;
                    }
                    cache->clear();
                }
                cache->push(feature);
                prev = feature;
            }

            int i = 0;
            for (feature_type_style const* style : active_styles)
            {
                cache->prepare();
                render_style(p, style, rule_caches[i], cache, prj_trans);
                ++i;
            }
            cache->clear();
        }
    }
    else if (cache_features)
    {
        std::shared_ptr<featureset_buffer> cache = std::make_shared<featureset_buffer>();
        featureset_ptr features = *featureset_ptr_list.begin();
        if (features)
        {
            // Cache all features into the memory_datasource before rendering.
            feature_ptr feature;
            while ((feature = features->next()))
            {

                cache->push(feature);
            }
        }
        int i = 0;
        for (feature_type_style const* style : active_styles)
        {
            cache->prepare();
            render_style(p, style,
                         rule_caches[i],
                         cache, prj_trans);
            ++i;
        }
    }
    // We only have a single style and no grouping.
    else
    {
        int i = 0;
        std::vector<featureset_ptr>::iterator featuresets = featureset_ptr_list.begin();
        for (feature_type_style const* style : active_styles)
        {
            featureset_ptr features = *featuresets++;
            render_style(p, style,
                         rule_caches[i],
                         features,
                         prj_trans);
            ++i;
        }
    }
    p.end_layer_processing(mat.lay_);
}

template <typename Processor>
void feature_style_processor<Processor>::render_style(
    Processor & p,
    feature_type_style const* style,
    rule_cache const& rc,
    featureset_ptr features,
    proj_transform const& prj_trans)
{
    p.start_style_processing(*style);
    if (!features)
    {
        p.end_style_processing(*style);
        return;
    }
    feature_ptr feature;
    bool was_painted = false;
    while ((feature = features->next()))
    {
        bool do_else = true;
        bool do_also = false;
        for (rule const* r : rc.get_if_rules() )
        {
            expression_ptr const& expr = r->get_filter();
            value_type result = boost::apply_visitor(evaluate<feature_impl,value_type>(*feature),*expr);
            if (result.to_bool())
            {
                was_painted = true;
                do_else=false;
                do_also=true;
                rule::symbolizers const& symbols = r->get_symbolizers();
                if(!p.process(symbols,*feature,prj_trans))
                {
                    for (symbolizer const& sym : symbols)
                    {
                        boost::apply_visitor(symbol_dispatch(p,*feature,prj_trans),sym);
                    }
                }
                if (style->get_filter_mode() == FILTER_FIRST)
                {
                    // Stop iterating over rules and proceed with next feature.
                    do_also=false;
                    break;
                }
            }
        }
        if (do_else)
        {
            for( rule const* r : rc.get_else_rules() )
            {
                was_painted = true;
                rule::symbolizers const& symbols = r->get_symbolizers();
                if(!p.process(symbols,*feature,prj_trans))
                {
                    for (symbolizer const& sym : symbols)
                    {
                        boost::apply_visitor(symbol_dispatch(p,*feature,prj_trans),sym);
                    }
                }
            }
        }
        if (do_also)
        {
            for( rule const* r : rc.get_also_rules() )
            {
                was_painted = true;
                rule::symbolizers const& symbols = r->get_symbolizers();
                if(!p.process(symbols,*feature,prj_trans))
                {
                    for (symbolizer const& sym : symbols)
                    {
                        boost::apply_visitor(symbol_dispatch(p,*feature,prj_trans),sym);
                    }
                }
            }
        }
    }
    p.painted(was_painted);
    p.end_style_processing(*style);
}

}<|MERGE_RESOLUTION|>--- conflicted
+++ resolved
@@ -427,92 +427,67 @@
 
     p.start_layer_processing(lay, layer_ext2);
 
-<<<<<<< HEAD
+    std::vector<rule_cache> & rule_caches = mat.rule_caches_;
+    attribute_collector collector(names);
+
+    // iterate through all named styles collecting active styles and attribute names
+    for (std::string const& style_name : style_names)
+    {
+        boost::optional<feature_type_style const&> style=m_.find_style(style_name);
+        if (!style)
+        {
+            MAPNIK_LOG_DEBUG(feature_style_processor)
+                    << "feature_style_processor: Style=" << style_name
+                    << " required for layer=" << lay.name() << " does not exist.";
+
+            continue;
+        }
+
+        std::vector<rule> const& rules = style->get_rules();
+        bool active_rules = false;
+        rule_cache rc;
+        for(rule const& r : rules)
+        {
+            if (r.active(scale_denom))
+            {
+                rc.add_rule(r);
+                active_rules = true;
+                collector(r);
+            }
+        }
+        if (active_rules)
+        {
+            rule_caches.push_back(std::move(rc));
+            active_styles.push_back(&(*style));
+        }
+    }
+
+    // Don't even try to do more work if there are no active styles.
+    if (active_styles.empty())
+    {
+        return;
+    }
+
     double qw = query_ext.width()>0 ? query_ext.width() : 1;
     double qh = query_ext.height()>0 ? query_ext.height() : 1;
     query::resolution_type res(width/qw,
                                height/qh);
 
     query q(layer_ext,res,scale_denom,extent);
-    std::vector<rule_cache> & rule_caches = mat.rule_caches_;
-=======
-    boost::ptr_vector<rule_cache> & rule_caches = mat.rule_caches_;
->>>>>>> 5672ad92
-    attribute_collector collector(names);
-
-    // iterate through all named styles collecting active styles and attribute names
-    for (std::string const& style_name : style_names)
-    {
-        boost::optional<feature_type_style const&> style=m_.find_style(style_name);
-        if (!style)
-        {
-            MAPNIK_LOG_DEBUG(feature_style_processor)
-                    << "feature_style_processor: Style=" << style_name
-                    << " required for layer=" << lay.name() << " does not exist.";
-
-            continue;
-        }
-
-        std::vector<rule> const& rules = style->get_rules();
-        bool active_rules = false;
-        rule_cache rc;
-        for(rule const& r : rules)
-        {
-            if (r.active(scale_denom))
-            {
-                rc.add_rule(r);
-                active_rules = true;
-                collector(r);
-            }
-        }
-        if (active_rules)
-        {
-            rule_caches.push_back(std::move(rc));
-            active_styles.push_back(&(*style));
-        }
-    }
-
-    // Don't even try to do more work if there are no active styles.
-    if (active_styles.empty())
-    {
-        return;
-    }
-
-    double qw = query_ext.width()>0 ? query_ext.width() : 1;
-    double qh = query_ext.height()>0 ? query_ext.height() : 1;
-    query::resolution_type res(width/qw,
-                               height/qh);
-
-    query q(layer_ext,res,scale_denom,extent);
 
     if (p.attribute_collection_policy() == COLLECT_ALL)
     {
         layer_descriptor lay_desc = ds->get_descriptor();
-        BOOST_FOREACH(attribute_descriptor const& desc, lay_desc.get_descriptors())
-        {
-<<<<<<< HEAD
-            layer_descriptor lay_desc = ds->get_descriptor();
-            for (attribute_descriptor const& desc : lay_desc.get_descriptors())
-            {
-                q.add_property_name(desc.get_name());
-            }
-=======
+        for (attribute_descriptor const& desc : lay_desc.get_descriptors())
+        {
             q.add_property_name(desc.get_name());
->>>>>>> 5672ad92
         }
     }
     else
     {
-        BOOST_FOREACH(std::string const& name, names)
-        {
-<<<<<<< HEAD
-            for (std::string const& name : names)
-            {
-                q.add_property_name(name);
-            }
-=======
+        for (std::string const& name : names)
+        {
             q.add_property_name(name);
->>>>>>> 5672ad92
         }
     }
     q.set_filter_factor(collector.get_filter_factor());

/*****************************************************************************
 *
 * This file is part of Mapnik (c++ mapping toolkit)
 *
 * Copyright (C) 2011 Artem Pavlenko
 *
 * This library is free software; you can redistribute it and/or
 * modify it under the terms of the GNU Lesser General Public
 * License as published by the Free Software Foundation; either
 * version 2.1 of the License, or (at your option) any later version.
 *
 * This library is distributed in the hope that it will be useful,
 * but WITHOUT ANY WARRANTY; without even the implied warranty of
 * MERCHANTABILITY or FITNESS FOR A PARTICULAR PURPOSE.  See the GNU
 * Lesser General Public License for more details.
 *
 * You should have received a copy of the GNU Lesser General Public
 * License along with this library; if not, write to the Free Software
 * Foundation, Inc., 51 Franklin St, Fifth Floor, Boston, MA  02110-1301  USA
 *
 *****************************************************************************/

// mapnik
#include <mapnik/agg_renderer.hpp>
#include <mapnik/symbolizer_helpers.hpp>
#include <mapnik/text/renderer.hpp>

// boost
#include <boost/make_shared.hpp>

namespace mapnik {

template <typename T>
void  agg_renderer<T>::process(shield_symbolizer const& sym,
                               mapnik::feature_impl & feature,
                               proj_transform const& prj_trans)
{
#if 0
    shield_symbolizer_helper<face_manager<freetype_engine>,
        label_collision_detector4> helper(
            sym, feature, prj_trans,
            width_, height_,
            scale_factor_,
            t_, font_manager_, *detector_,
            query_extent_);

    text_renderer<T> ren(*current_buffer_,
                         font_manager_,
                         *(font_manager_.get_stroker()),
                         sym.comp_op(),
                         scale_factor_);

    while (helper.next())
    {
        placements_type const& placements = helper.placements();
        for (unsigned int ii = 0; ii < placements.size(); ++ii)
        {
            // get_marker_position returns (minx,miny) corner position,
            // while (currently only) agg_renderer::render_marker newly
            // expects center position;
            // until all renderers and shield_symbolizer_helper are
            // modified accordingly, we must adjust the position here
            pixel_position pos = helper.get_marker_position(placements[ii]);
            pos.x += 0.5 * helper.get_marker_width();
            pos.y += 0.5 * helper.get_marker_height();
            render_marker(pos,
                          helper.get_marker(),
                          helper.get_image_transform(),
                          sym.get_opacity(),
                          sym.comp_op());

<<<<<<< HEAD
=======
            ren.prepare_glyphs(placements[ii]);
>>>>>>> 0e7414ea
            ren.render(placements[ii].center);
        }
    }
#else
#warning AGG: ShieldSymbolizer disabled!
#endif
}


template void agg_renderer<image_32>::process(shield_symbolizer const&,
                                              mapnik::feature_impl &,
                                              proj_transform const&);

}<|MERGE_RESOLUTION|>--- conflicted
+++ resolved
@@ -22,8 +22,12 @@
 
 // mapnik
 #include <mapnik/agg_renderer.hpp>
+#include <mapnik/agg_rasterizer.hpp>
+#include <mapnik/image_util.hpp>
+#include <mapnik/svg/svg_converter.hpp>
+#include <mapnik/svg/svg_renderer.hpp>
+#include <mapnik/svg/svg_path_adapter.hpp>
 #include <mapnik/symbolizer_helpers.hpp>
-#include <mapnik/text/renderer.hpp>
 
 // boost
 #include <boost/make_shared.hpp>
@@ -69,10 +73,7 @@
                           sym.get_opacity(),
                           sym.comp_op());
 
-<<<<<<< HEAD
-=======
             ren.prepare_glyphs(placements[ii]);
->>>>>>> 0e7414ea
             ren.render(placements[ii].center);
         }
     }

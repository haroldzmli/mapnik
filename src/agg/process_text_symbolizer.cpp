--- conflicted
+++ resolved
@@ -41,29 +41,12 @@
             t_, font_manager_, *detector_,
             query_extent_);
 
-<<<<<<< HEAD
-    text_renderer<T> ren(*current_buffer_, font_manager_, sym.comp_op());
-=======
-    text_renderer<T> ren(*current_buffer_,
-                         font_manager_,
-                         *(font_manager_.get_stroker()),
-                         sym.comp_op(),
-                         scale_factor_);
->>>>>>> 0e7414ea
+    text_renderer<T> ren(*current_buffer_, font_manager_, sym.comp_op(), scale_factor_);
 
     glyph_positions_ptr glyphs;
     while ((glyphs = helper.next()))
     {
-<<<<<<< HEAD
         ren.render(glyphs);
-=======
-        placements_type const& placements = helper.placements();
-        for (unsigned int ii = 0; ii < placements.size(); ++ii)
-        {
-            ren.prepare_glyphs(placements[ii]);
-            ren.render(placements[ii].center);
-        }
->>>>>>> 0e7414ea
     }
 }
 

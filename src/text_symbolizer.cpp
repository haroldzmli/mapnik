--- conflicted
+++ resolved
@@ -342,11 +342,7 @@
 
 void  text_symbolizer::set_displacement(double x, double y)
 {
-<<<<<<< HEAD
-    placement_options_->properties.displacement = boost::make_tuple(x,y);
-=======
     placement_options_->properties.displacement = std::make_pair(x,y);
->>>>>>> e4340c0f
 }
 
 void text_symbolizer::set_displacement(position const& p)

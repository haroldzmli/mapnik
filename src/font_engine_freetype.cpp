/*****************************************************************************
 *
 * This file is part of Mapnik (c++ mapping toolkit)
 *
 * Copyright (C) 2015 Artem Pavlenko
 *
 * This library is free software; you can redistribute it and/or
 * modify it under the terms of the GNU Lesser General Public
 * License as published by the Free Software Foundation; either
 * version 2.1 of the License, or (at your option) any later version.
 *
 * This library is distributed in the hope that it will be useful,
 * but WITHOUT ANY WARRANTY; without even the implied warranty of
 * MERCHANTABILITY or FITNESS FOR A PARTICULAR PURPOSE.  See the GNU
 * Lesser General Public License for more details.
 *
 * You should have received a copy of the GNU Lesser General Public
 * License along with this library; if not, write to the Free Software
 * Foundation, Inc., 51 Franklin St, Fifth Floor, Boston, MA  02110-1301  USA
 *
 *****************************************************************************/

// mapnik
#include <mapnik/debug.hpp>
#include <mapnik/font_engine_freetype.hpp>
#include <mapnik/pixel_position.hpp>
#include <mapnik/text/face.hpp>
#include <mapnik/util/fs.hpp>
#include <mapnik/util/file_io.hpp>
#include <mapnik/make_unique.hpp>

#pragma GCC diagnostic push
#include <mapnik/warning_ignore.hpp>
#include <boost/algorithm/string/predicate.hpp>
#include <boost/optional.hpp>
<<<<<<< HEAD
#pragma GCC diagnostic pop

// stl
#include <algorithm>
#include <stdexcept>
#include <memory>
=======
>>>>>>> 00e5d005

// freetype2
extern "C"
{
#include <ft2build.h>
#include FT_FREETYPE_H
#include FT_STROKER_H
#include FT_MODULE_H
}
#pragma GCC diagnostic pop

// stl
#include <algorithm>
#include <stdexcept>


namespace mapnik
{

freetype_engine::freetype_engine() {}
freetype_engine::~freetype_engine() {}

bool freetype_engine::is_font_file(std::string const& file_name)
{
    // only accept files that will be matched by freetype2's `figurefiletype()`
    std::string fn = file_name;
    std::transform(fn.begin(), fn.end(), fn.begin(), ::tolower);
    return boost::algorithm::ends_with(fn,std::string(".ttf")) ||
        boost::algorithm::ends_with(fn,std::string(".otf")) ||
        boost::algorithm::ends_with(fn,std::string(".woff"))||
        boost::algorithm::ends_with(fn,std::string(".ttc")) ||
        boost::algorithm::ends_with(fn,std::string(".pfa")) ||
        boost::algorithm::ends_with(fn,std::string(".pfb")) ||
        // Plus OSX custom ext
        boost::algorithm::ends_with(fn,std::string(".dfont"));
}

unsigned long ft_read_cb(FT_Stream stream, unsigned long offset, unsigned char *buffer, unsigned long count)
{
    if (count <= 0) return 0;
    FILE * file = static_cast<FILE *>(stream->descriptor.pointer);
    std::fseek (file , offset , SEEK_SET);
    return std::fread(reinterpret_cast<unsigned char*>(buffer), 1, count, file);
}

bool freetype_engine::register_font(std::string const& file_name)
{
#ifdef MAPNIK_THREADSAFE
    std::lock_guard<std::mutex> lock(mutex_);
#endif
    font_library library;
    return register_font_impl(file_name, library, global_font_file_mapping_);
}

bool freetype_engine::register_font_impl(std::string const& file_name,
                                         font_library & library,
                                         freetype_engine::font_file_mapping_type & font_file_mapping)
{
    MAPNIK_LOG_DEBUG(font_engine_freetype) << "registering: " << file_name;
    mapnik::util::file file(file_name);
    if (!file) return false;

    FT_Face face = 0;
    FT_Open_Args args;
    FT_StreamRec streamRec;
    memset(&args, 0, sizeof(args));
    memset(&streamRec, 0, sizeof(streamRec));
    streamRec.base = 0;
    streamRec.pos = 0;
    streamRec.size = file.size();
    streamRec.descriptor.pointer = file.get();
    streamRec.read  = ft_read_cb;
    streamRec.close = nullptr;
    args.flags = FT_OPEN_STREAM;
    args.stream = &streamRec;
    int num_faces = 0;
    bool success = false;
    // some font files have multiple fonts in a file
    // the count is in the 'root' face library[0]
    // see the FT_FaceRec in freetype.h
    for ( int i = 0; face == 0 || i < num_faces; ++i )
    {
        // if face is null then this is the first face
        FT_Error error = FT_Open_Face(library.get(), &args, i, &face);
        if (error) break;
        // store num_faces locally, after FT_Done_Face it can not be accessed any more
        if (num_faces == 0)
            num_faces = face->num_faces;
        // some fonts can lack names, skip them
        // http://www.freetype.org/freetype2/docs/reference/ft2-base_interface.html#FT_FaceRec
        if (face->family_name && face->style_name)
        {
            std::string name = std::string(face->family_name) + " " + std::string(face->style_name);
            // skip fonts with leading . in the name
            if (!boost::algorithm::starts_with(name,"."))
            {
                // http://stackoverflow.com/a/24795559/2333354
                auto range = font_file_mapping.equal_range(name);
                if (range.first == range.second) // the key was previously absent; insert a pair
                {
                    font_file_mapping.emplace_hint(range.first, name, std::make_pair(i,file_name));
                }
                else // the key was present, replace the associated value
                { /* some action with value range.first->second about to be overwritten here */
                    MAPNIK_LOG_WARN(font_engine_freetype) << "registering new " << name << " at '" << file_name << "'";
                    range.first->second = std::make_pair(i,file_name); // replace value
                }
                success = true;
            }
        }
        else
        {
            std::ostringstream s;
            s << "Warning: unable to load font file '" << file_name << "' ";
            if (!face->family_name && !face->style_name)
                s << "which lacks both a family name and style name";
            else if (face->family_name)
                s << "which reports a family name of '" << std::string(face->family_name) << "' and lacks a style name";
            else if (face->style_name)
                s << "which reports a style name of '" << std::string(face->style_name) << "' and lacks a family name";
            MAPNIK_LOG_ERROR(font_engine_freetype) << "register_font: " << s.str();
        }
        if (face) FT_Done_Face(face);
    }
    return success;
}

bool freetype_engine::register_fonts(std::string const& dir, bool recurse)
{
#ifdef MAPNIK_THREADSAFE
    std::lock_guard<std::mutex> lock(mutex_);
#endif
    font_library library;
    return register_fonts_impl(dir, library, global_font_file_mapping_, recurse);
}

bool freetype_engine::register_fonts_impl(std::string const& dir,
                                          font_library & library,
                                          freetype_engine::font_file_mapping_type & font_file_mapping,
                                          bool recurse)
{
    if (!mapnik::util::exists(dir))
    {
        return false;
    }
    if (!mapnik::util::is_directory(dir))
    {
        return register_font_impl(dir, library, font_file_mapping);
    }
    bool success = false;
    try
    {
        for (std::string const& file_name : mapnik::util::list_directory(dir))
        {
            if (mapnik::util::is_directory(file_name) && recurse)
            {
                if (register_fonts_impl(file_name, library, font_file_mapping, true))
                {
                    success = true;
                }
            }
            else
            {
                std::string base_name = mapnik::util::basename(file_name);
                if (!boost::algorithm::starts_with(base_name,".") &&
                    mapnik::util::is_regular_file(file_name) &&
                    is_font_file(file_name))
                {
                    if (register_font_impl(file_name, library, font_file_mapping))
                    {
                        success = true;
                    }
                }
            }
        }
    }
    catch (std::exception const& ex)
    {
        MAPNIK_LOG_ERROR(font_engine_freetype) << "register_fonts: " << ex.what();
    }
    return success;
}


std::vector<std::string> freetype_engine::face_names ()
{
    std::vector<std::string> names;
    for (auto const& kv : global_font_file_mapping_)
    {
        names.push_back(kv.first);
    }
    return names;
}

freetype_engine::font_file_mapping_type const& freetype_engine::get_mapping()
{
    return global_font_file_mapping_;
}

freetype_engine::font_memory_cache_type & freetype_engine::get_cache()
{
    return global_memory_fonts_;
}

bool freetype_engine::can_open(std::string const& face_name,
                               font_library & library,
                               font_file_mapping_type const& font_file_mapping,
                               font_file_mapping_type const& global_font_file_mapping)
{
    bool found_font_file = false;
    font_file_mapping_type::const_iterator itr = font_file_mapping.find(face_name);
    if (itr != font_file_mapping.end())
    {
        found_font_file = true;
    }
    else
    {
        itr = global_font_file_mapping.find(face_name);
        if (itr != global_font_file_mapping.end())
        {
            found_font_file = true;
        }
    }
    if (!found_font_file) return false;
    mapnik::util::file file(itr->second.second);
    if (!file) return false;
    FT_Face face = 0;
    FT_Open_Args args;
    FT_StreamRec streamRec;
    memset(&args, 0, sizeof(args));
    memset(&streamRec, 0, sizeof(streamRec));
    streamRec.base = 0;
    streamRec.pos = 0;
    streamRec.size = file.size();
    streamRec.descriptor.pointer = file.get();
    streamRec.read  = ft_read_cb;
    streamRec.close = nullptr;
    args.flags = FT_OPEN_STREAM;
    args.stream = &streamRec;
    // -1 is used to quickly check if the font file appears valid without iterating each face
    FT_Error error = FT_Open_Face(library.get(), &args, -1, &face);
    if (face) FT_Done_Face(face);
    if (error) return false;
    return true;
}

face_ptr freetype_engine::create_face(std::string const& family_name,
                                      font_library & library,
                                      freetype_engine::font_file_mapping_type const& font_file_mapping,
                                      freetype_engine::font_memory_cache_type const& font_cache,
                                      freetype_engine::font_file_mapping_type const& global_font_file_mapping,
                                      freetype_engine::font_memory_cache_type & global_memory_fonts)
{
    bool found_font_file = false;
    font_file_mapping_type::const_iterator itr = font_file_mapping.find(family_name);
    // look for font registered on specific map
    if (itr != font_file_mapping.end())
    {
        auto mem_font_itr = font_cache.find(itr->second.second);
        // if map has font already in memory, use it
        if (mem_font_itr != font_cache.end())
        {
            FT_Face face;
            FT_Error error = FT_New_Memory_Face(library.get(),
                                                reinterpret_cast<FT_Byte const*>(mem_font_itr->second.first.get()), // data
                                                static_cast<FT_Long>(mem_font_itr->second.second), // size
                                                itr->second.first, // face index
                                                &face);
            if (!error) return std::make_shared<font_face>(face);
        }
        // we don't add to cache here because the map and its font_cache
        // must be immutable during rendering for predictable thread safety
        found_font_file = true;
    }
    else
    {
        // otherwise search global registry
        itr = global_font_file_mapping.find(family_name);
        if (itr != global_font_file_mapping.end())
        {
            auto mem_font_itr = global_memory_fonts.find(itr->second.second);
            // if font already in memory, use it
            if (mem_font_itr != global_memory_fonts.end())
            {
                FT_Face face;
                FT_Error error = FT_New_Memory_Face(library.get(),
                                                    reinterpret_cast<FT_Byte const*>(mem_font_itr->second.first.get()), // data
                                                    static_cast<FT_Long>(mem_font_itr->second.second), // size
                                                    itr->second.first, // face index
                                                    &face);
                if (!error) return std::make_shared<font_face>(face);
            }
            found_font_file = true;
        }
    }
    // if we found file file but it is not yet in memory
    if (found_font_file)
    {
        mapnik::util::file file(itr->second.second);
        if (file)
        {
#ifdef MAPNIK_THREADSAFE
            std::lock_guard<std::mutex> lock(mutex_);
#endif
            auto result = global_memory_fonts.emplace(itr->second.second, std::make_pair(file.data(),file.size()));
            FT_Face face;
            FT_Error error = FT_New_Memory_Face(library.get(),
                                                reinterpret_cast<FT_Byte const*>(result.first->second.first.get()), // data
                                                static_cast<FT_Long>(result.first->second.second), // size
                                                itr->second.first, // face index
                                                &face);
            if (error)
            {
                // we can't load font, erase it.
                global_memory_fonts.erase(result.first);
                return face_ptr();
            }
            return std::make_shared<font_face>(face);
        }
    }
    return face_ptr();
}


face_manager::face_manager(font_library & library,
                           freetype_engine::font_file_mapping_type const& font_file_mapping,
                           freetype_engine::font_memory_cache_type const& font_cache)
    : face_cache_(new face_cache()),
      library_(library),
      font_file_mapping_(font_file_mapping),
      font_memory_cache_(font_cache)
      {
            FT_Stroker s;
            FT_Error error = FT_Stroker_New(library_.get(), &s);
            if (!error)
            {
                stroker_ = std::make_shared<stroker>(s);
            }
      }

face_ptr face_manager::get_face(std::string const& name)
{
    auto itr = face_cache_->find(name);
    if (itr != face_cache_->end())
    {
        return itr->second;
    }
    else
    {
        face_ptr face = freetype_engine::create_face(name,
                                                     library_,
                                                     font_file_mapping_,
                                                     font_memory_cache_,
                                                     freetype_engine::get_mapping(),
                                                     freetype_engine::get_cache());
        if (face)
        {
            face_cache_->emplace(name, face);
        }
        return face;
    }
}

face_set_ptr face_manager::get_face_set(std::string const& name)
{
    face_set_ptr face_set = std::make_unique<font_face_set>();
    if (face_ptr face = get_face(name))
    {
        face_set->add(face);
    }
    return face_set;
}

face_set_ptr face_manager::get_face_set(font_set const& fset)
{
    std::vector<std::string> const& names = fset.get_face_names();
    face_set_ptr face_set = std::make_unique<font_face_set>();
    for (auto const& name : names)
    {
        face_ptr face = get_face(name);
        if (face)
        {
            face_set->add(face);
        }
#ifdef MAPNIK_LOG
        else
        {
            MAPNIK_LOG_DEBUG(font_engine_freetype)
                << "Failed to find face '" << name
                << "' in font set '" << fset.get_name() << "'\n";
        }
#endif
    }
    return face_set;
}

face_set_ptr face_manager::get_face_set(std::string const& name, boost::optional<font_set> fset)
{
    if (fset && fset->size() > 0)
    {
        return get_face_set(*fset);
    }
    else
    {
        return get_face_set(name);
    }
}

#ifdef MAPNIK_THREADSAFE
std::mutex freetype_engine::mutex_;
#endif
freetype_engine::font_file_mapping_type freetype_engine::global_font_file_mapping_;
freetype_engine::font_memory_cache_type freetype_engine::global_memory_fonts_;

}<|MERGE_RESOLUTION|>--- conflicted
+++ resolved
@@ -33,15 +33,12 @@
 #include <mapnik/warning_ignore.hpp>
 #include <boost/algorithm/string/predicate.hpp>
 #include <boost/optional.hpp>
-<<<<<<< HEAD
 #pragma GCC diagnostic pop
 
 // stl
 #include <algorithm>
 #include <stdexcept>
 #include <memory>
-=======
->>>>>>> 00e5d005
 
 // freetype2
 extern "C"

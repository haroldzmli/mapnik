/*****************************************************************************
 *
 * This file is part of Mapnik (c++ mapping toolkit)
 *
 * Copyright (C) 2011 Artem Pavlenko
 *
 * This library is free software; you can redistribute it and/or
 * modify it under the terms of the GNU Lesser General Public
 * License as published by the Free Software Foundation; either
 * version 2.1 of the License, or (at your option) any later version.
 *
 * This library is distributed in the hope that it will be useful,
 * but WITHOUT ANY WARRANTY; without even the implied warranty of
 * MERCHANTABILITY or FITNESS FOR A PARTICULAR PURPOSE.  See the GNU
 * Lesser General Public License for more details.
 *
 * You should have received a copy of the GNU Lesser General Public
 * License along with this library; if not, write to the Free Software
 * Foundation, Inc., 51 Franklin St, Fifth Floor, Boston, MA  02110-1301  USA
 *
 *****************************************************************************/

// mapnik
#include <mapnik/font_engine_freetype.hpp>
#include <mapnik/debug.hpp>

// boost
#include <boost/algorithm/string.hpp>
#include <boost/filesystem.hpp>
#include <boost/make_shared.hpp>

// stl
#include <algorithm>

namespace mapnik
{
freetype_engine::freetype_engine()
{
    FT_Error error = FT_Init_FreeType( &library_ );
    if (error)
    {
        throw std::runtime_error("can not load FreeType2 library");
    }
}

freetype_engine::~freetype_engine()
{
    FT_Done_FreeType(library_);
}

bool freetype_engine::is_font_file(std::string const& file_name)
{
    /** only accept files that will be matched by freetype2's `figurefiletype()` */
    std::string fn = file_name;
    std::transform(fn.begin(), fn.end(), fn.begin(), ::tolower);
    return boost::algorithm::ends_with(fn,std::string(".ttf")) ||
        boost::algorithm::ends_with(fn,std::string(".otf")) ||
        boost::algorithm::ends_with(fn,std::string(".ttc")) ||
        boost::algorithm::ends_with(fn,std::string(".pfa")) ||
        boost::algorithm::ends_with(fn,std::string(".pfb")) ||
        boost::algorithm::ends_with(fn,std::string(".ttc")) ||
        /** Plus OSX custom ext */
        boost::algorithm::ends_with(fn,std::string(".dfont"));
}

bool freetype_engine::register_font(std::string const& file_name)
{
#ifdef MAPNIK_THREADSAFE
    mutex::scoped_lock lock(mutex_);
#endif
    FT_Library library = 0;
    FT_Error error = FT_Init_FreeType(&library);
    if (error)
    {
        throw std::runtime_error("Failed to initialize FreeType2 library");
    }

    FT_Face face = 0;
    int num_faces = 0;
    bool success = false;
    // some font files have multiple fonts in a file
    // the count is in the 'root' face library[0]
    // see the FT_FaceRec in freetype.h
    for ( int i = 0; face == 0 || i < num_faces; i++ ) {
        // if face is null then this is the first face
        error = FT_New_Face (library,file_name.c_str(),i,&face);
        if (error)
        {
            break;
        }
        // store num_faces locally, after FT_Done_Face it can not be accessed any more
        if (!num_faces)
            num_faces = face->num_faces;
        // some fonts can lack names, skip them
        // http://www.freetype.org/freetype2/docs/reference/ft2-base_interface.html#FT_FaceRec
        if (face->family_name && face->style_name)
        {
            std::string name = std::string(face->family_name) + " " + std::string(face->style_name);
            // skip fonts with leading . in name
            if (!boost::algorithm::starts_with(name,"."))
            {
                success = true;
                name2file_.insert(std::make_pair(name, std::make_pair(i,file_name)));
            }
        }
        else
        {
            std::ostringstream s;
            s << "Warning: unable to load font file '" << file_name << "' ";
            if (!face->family_name && !face->style_name)
                s << "which lacks both a family name and style name";
            else if (face->family_name)
                s << "which reports a family name of '" << std::string(face->family_name) << "' and lacks a style name";
            else if (face->style_name)
                s << "which reports a style name of '" << std::string(face->style_name) << "' and lacks a family name";

            MAPNIK_LOG_DEBUG(font_engine_freetype) << "freetype_engine: " << s.str();
        }
    }
    if (face)
        FT_Done_Face(face);
    if (library)
        FT_Done_FreeType(library);
    return success;
}

bool freetype_engine::register_fonts(std::string const& dir, bool recurse)
{
    boost::filesystem::path path(dir);
    if (!boost::filesystem::exists(path))
    {
        return false;
    }
    if (!boost::filesystem::is_directory(path))
    {
        return mapnik::freetype_engine::register_font(dir);
    }
    boost::filesystem::directory_iterator end_itr;
    bool success = false;
    for (boost::filesystem::directory_iterator itr(dir); itr != end_itr; ++itr)
    {
#if (BOOST_FILESYSTEM_VERSION == 3)
        std::string file_name = itr->path().string();
#else // v2
        std::string file_name = itr->string();
#endif
        if (boost::filesystem::is_directory(*itr) && recurse)
        {
            if (register_fonts(file_name, true))
            {
                success = true;
            }
        }
        else
        {
#if (BOOST_FILESYSTEM_VERSION == 3)
            std::string base_name = itr->path().filename().string();
#else // v2
            std::string base_name = itr->filename();
#endif
            if (!boost::algorithm::starts_with(base_name,".") &&
                     boost::filesystem::is_regular_file(file_name) &&
                     is_font_file(file_name))
            {
                if (mapnik::freetype_engine::register_font(file_name))
                {
                    success = true;
                }
            }
        }
    }
    return success;
}


std::vector<std::string> freetype_engine::face_names ()
{
    std::vector<std::string> names;
    std::map<std::string,std::pair<int,std::string> >::const_iterator itr;
    for (itr = name2file_.begin();itr!=name2file_.end();++itr)
    {
        names.push_back(itr->first);
    }
    return names;
}

std::map<std::string,std::pair<int,std::string> > const& freetype_engine::get_mapping()
{
    return name2file_;
}


face_ptr freetype_engine::create_face(std::string const& family_name)
{
    std::map<std::string, std::pair<int,std::string> >::iterator itr;
    itr = name2file_.find(family_name);
    if (itr != name2file_.end())
    {
        FT_Face face;
        FT_Error error = FT_New_Face (library_,
                                      itr->second.second.c_str(),
                                      itr->second.first,
                                      &face);
        if (!error)
        {
            return boost::make_shared<font_face>(face);
        }
    }
    return face_ptr();
}

stroker_ptr freetype_engine::create_stroker()
{
    FT_Stroker s;
    FT_Error error = FT_Stroker_New(library_, &s);
    if (!error)
    {
        return boost::make_shared<stroker>(s);
    }
    return stroker_ptr();
}

<<<<<<< HEAD
template <typename T>
face_ptr face_manager<T>::get_face(const std::string &name)
=======
char_info font_face_set::character_dimensions(unsigned int c)
{
    //Check if char is already in cache
    std::map<unsigned, char_info>::const_iterator itr;
    itr = dimension_cache_.find(c);
    if (itr != dimension_cache_.end())
    {
        return itr->second;
    }

    FT_Matrix matrix;
    FT_Vector pen;
    FT_Error  error;

    pen.x = 0;
    pen.y = 0;

    FT_BBox glyph_bbox;
    FT_Glyph image;

    glyph_ptr glyph = get_glyph(c);
    FT_Face face = glyph->get_face()->get_face();

    matrix.xx = (FT_Fixed)( 1 * 0x10000L );
    matrix.xy = (FT_Fixed)( 0 * 0x10000L );
    matrix.yx = (FT_Fixed)( 0 * 0x10000L );
    matrix.yy = (FT_Fixed)( 1 * 0x10000L );

    FT_Set_Transform(face, &matrix, &pen);

    error = FT_Load_Glyph (face, glyph->get_index(), FT_LOAD_NO_HINTING);
    if ( error )
        return char_info();

    error = FT_Get_Glyph(face->glyph, &image);
    if ( error )
        return char_info();

    FT_Glyph_Get_CBox(image, ft_glyph_bbox_pixels, &glyph_bbox);
    FT_Done_Glyph(image);

    unsigned tempx = face->glyph->advance.x >> 6;

    char_info dim(c, tempx, glyph_bbox.yMax, glyph_bbox.yMin, face->size->metrics.height/64.0 /* >> 6 */);
    dimension_cache_.insert(std::pair<unsigned, char_info>(c, dim));
    return dim;
}


void font_face_set::get_string_info(string_info & info, UnicodeString const& ustr, char_properties *format)
>>>>>>> 1ea60c47
{
    face_ptr_cache_type::iterator itr;
    itr = face_ptr_cache_.find(name);
    if (itr != face_ptr_cache_.end())
    {
        return itr->second;
    }
<<<<<<< HEAD
    else
=======
#endif

    ubidi_close(bidi);
}

template <typename T>
text_renderer<T>::text_renderer (pixmap_type & pixmap,
                                 face_manager<freetype_engine> & font_manager,
                                 stroker & s,
                                 composite_mode_e comp_op,
                                 double scale_factor)
    : pixmap_(pixmap),
      font_manager_(font_manager),
      stroker_(s),
      comp_op_(comp_op),
      scale_factor_(scale_factor) {}

template <typename T>
box2d<double> text_renderer<T>::prepare_glyphs(text_path const& path)
{
    //clear glyphs
    glyphs_.clear();

    FT_Matrix matrix;
    FT_Vector pen;
    FT_Error  error;

    FT_BBox bbox;
    bbox.xMin = bbox.yMin = 32000;  // Initialize these so we can tell if we
    bbox.xMax = bbox.yMax = -32000; // properly grew the bbox later

    for (int i = 0; i < path.num_nodes(); ++i)
>>>>>>> 1ea60c47
    {
        face_ptr face = engine_.create_face(name);
        if (face)
        {
            face_ptr_cache_.insert(make_pair(name,face));
        }
        return face;
    }
}

template <typename T>
face_set_ptr face_manager<T>::get_face_set(const std::string &name)
{
    face_set_ptr face_set = boost::make_shared<font_face_set>();
    if (face_ptr face = get_face(name))
    {
        face_set->add(face);
    }
    return face_set;
}

template <typename T>
<<<<<<< HEAD
face_set_ptr face_manager<T>::get_face_set(const font_set &fset)
=======
void text_renderer<T>::render(pixel_position const& pos)
>>>>>>> 1ea60c47
{
    std::vector<std::string> const& names = fset.get_face_names();
    face_set_ptr face_set = boost::make_shared<font_face_set>();
    for (std::vector<std::string>::const_iterator name = names.begin(); name != names.end(); ++name)
    {
        face_ptr face = get_face(*name);
        if (face)
        {
            face_set->add(face);
        }
#ifdef MAPNIK_LOG
        else
        {
            MAPNIK_LOG_DEBUG(font_engine_freetype)
                    << "Failed to find face '" << *name
                    << "' in font set '" << fset.get_name() << "'\n";
        }
#endif
    }
    return face_set;
}

template <typename T>
<<<<<<< HEAD
face_set_ptr face_manager<T>::get_face_set(const std::string &name, boost::optional<font_set> fset)
=======
void text_renderer<T>::render_id(int feature_id, pixel_position const& pos, double min_radius)
>>>>>>> 1ea60c47
{
    if (fset && fset->size() > 0)
    {
        return get_face_set(*fset);
    }
    else
    {
        return get_face_set(name);
    }
}

#ifdef MAPNIK_THREADSAFE
boost::mutex freetype_engine::mutex_;
#endif
std::map<std::string,std::pair<int,std::string> > freetype_engine::name2file_;
<<<<<<< HEAD

void stroker::init(double radius)
{
    FT_Stroker_Set(s_, (FT_Fixed) (radius * (1<<6)),
                   FT_STROKER_LINECAP_ROUND,
                   FT_STROKER_LINEJOIN_ROUND,
                   0);
}

stroker::~stroker()
{
    MAPNIK_LOG_DEBUG(font_engine_freetype) << "stroker: Destroy stroker=" << s_;

    FT_Stroker_Done(s_);
}

template class face_manager<freetype_engine>;

=======
template void text_renderer<image_32>::render(pixel_position const&);
template text_renderer<image_32>::text_renderer(image_32&, face_manager<freetype_engine>&, stroker&, composite_mode_e, double);
template box2d<double>text_renderer<image_32>::prepare_glyphs(text_path const&);

template void text_renderer<grid>::render_id(int, pixel_position const& , double );
template text_renderer<grid>::text_renderer(grid&, face_manager<freetype_engine>&, stroker&, composite_mode_e, double);
template box2d<double>text_renderer<grid>::prepare_glyphs(text_path const& );
>>>>>>> 1ea60c47
}<|MERGE_RESOLUTION|>--- conflicted
+++ resolved
@@ -220,104 +220,17 @@
     return stroker_ptr();
 }
 
-<<<<<<< HEAD
 template <typename T>
 face_ptr face_manager<T>::get_face(const std::string &name)
-=======
-char_info font_face_set::character_dimensions(unsigned int c)
-{
-    //Check if char is already in cache
-    std::map<unsigned, char_info>::const_iterator itr;
-    itr = dimension_cache_.find(c);
-    if (itr != dimension_cache_.end())
-    {
-        return itr->second;
-    }
-
-    FT_Matrix matrix;
-    FT_Vector pen;
-    FT_Error  error;
-
-    pen.x = 0;
-    pen.y = 0;
-
-    FT_BBox glyph_bbox;
-    FT_Glyph image;
-
-    glyph_ptr glyph = get_glyph(c);
-    FT_Face face = glyph->get_face()->get_face();
-
-    matrix.xx = (FT_Fixed)( 1 * 0x10000L );
-    matrix.xy = (FT_Fixed)( 0 * 0x10000L );
-    matrix.yx = (FT_Fixed)( 0 * 0x10000L );
-    matrix.yy = (FT_Fixed)( 1 * 0x10000L );
-
-    FT_Set_Transform(face, &matrix, &pen);
-
-    error = FT_Load_Glyph (face, glyph->get_index(), FT_LOAD_NO_HINTING);
-    if ( error )
-        return char_info();
-
-    error = FT_Get_Glyph(face->glyph, &image);
-    if ( error )
-        return char_info();
-
-    FT_Glyph_Get_CBox(image, ft_glyph_bbox_pixels, &glyph_bbox);
-    FT_Done_Glyph(image);
-
-    unsigned tempx = face->glyph->advance.x >> 6;
-
-    char_info dim(c, tempx, glyph_bbox.yMax, glyph_bbox.yMin, face->size->metrics.height/64.0 /* >> 6 */);
-    dimension_cache_.insert(std::pair<unsigned, char_info>(c, dim));
-    return dim;
-}
-
-
-void font_face_set::get_string_info(string_info & info, UnicodeString const& ustr, char_properties *format)
->>>>>>> 1ea60c47
 {
     face_ptr_cache_type::iterator itr;
     itr = face_ptr_cache_.find(name);
     if (itr != face_ptr_cache_.end())
     {
+    {
         return itr->second;
     }
-<<<<<<< HEAD
     else
-=======
-#endif
-
-    ubidi_close(bidi);
-}
-
-template <typename T>
-text_renderer<T>::text_renderer (pixmap_type & pixmap,
-                                 face_manager<freetype_engine> & font_manager,
-                                 stroker & s,
-                                 composite_mode_e comp_op,
-                                 double scale_factor)
-    : pixmap_(pixmap),
-      font_manager_(font_manager),
-      stroker_(s),
-      comp_op_(comp_op),
-      scale_factor_(scale_factor) {}
-
-template <typename T>
-box2d<double> text_renderer<T>::prepare_glyphs(text_path const& path)
-{
-    //clear glyphs
-    glyphs_.clear();
-
-    FT_Matrix matrix;
-    FT_Vector pen;
-    FT_Error  error;
-
-    FT_BBox bbox;
-    bbox.xMin = bbox.yMin = 32000;  // Initialize these so we can tell if we
-    bbox.xMax = bbox.yMax = -32000; // properly grew the bbox later
-
-    for (int i = 0; i < path.num_nodes(); ++i)
->>>>>>> 1ea60c47
     {
         face_ptr face = engine_.create_face(name);
         if (face)
@@ -340,11 +253,7 @@
 }
 
 template <typename T>
-<<<<<<< HEAD
 face_set_ptr face_manager<T>::get_face_set(const font_set &fset)
-=======
-void text_renderer<T>::render(pixel_position const& pos)
->>>>>>> 1ea60c47
 {
     std::vector<std::string> const& names = fset.get_face_names();
     face_set_ptr face_set = boost::make_shared<font_face_set>();
@@ -368,11 +277,7 @@
 }
 
 template <typename T>
-<<<<<<< HEAD
 face_set_ptr face_manager<T>::get_face_set(const std::string &name, boost::optional<font_set> fset)
-=======
-void text_renderer<T>::render_id(int feature_id, pixel_position const& pos, double min_radius)
->>>>>>> 1ea60c47
 {
     if (fset && fset->size() > 0)
     {
@@ -388,7 +293,6 @@
 boost::mutex freetype_engine::mutex_;
 #endif
 std::map<std::string,std::pair<int,std::string> > freetype_engine::name2file_;
-<<<<<<< HEAD
 
 void stroker::init(double radius)
 {
@@ -407,13 +311,4 @@
 
 template class face_manager<freetype_engine>;
 
-=======
-template void text_renderer<image_32>::render(pixel_position const&);
-template text_renderer<image_32>::text_renderer(image_32&, face_manager<freetype_engine>&, stroker&, composite_mode_e, double);
-template box2d<double>text_renderer<image_32>::prepare_glyphs(text_path const&);
-
-template void text_renderer<grid>::render_id(int, pixel_position const& , double );
-template text_renderer<grid>::text_renderer(grid&, face_manager<freetype_engine>&, stroker&, composite_mode_e, double);
-template box2d<double>text_renderer<grid>::prepare_glyphs(text_path const& );
->>>>>>> 1ea60c47
 }
/*****************************************************************************
 *
 * This file is part of Mapnik (c++ mapping toolkit)
 *
 * Copyright (C) 2011 Artem Pavlenko
 *
 * This library is free software; you can redistribute it and/or
 * modify it under the terms of the GNU Lesser General Public
 * License as published by the Free Software Foundation; either
 * version 2.1 of the License, or (at your option) any later version.
 *
 * This library is distributed in the hope that it will be useful,
 * but WITHOUT ANY WARRANTY; without even the implied warranty of
 * MERCHANTABILITY or FITNESS FOR A PARTICULAR PURPOSE.  See the GNU
 * Lesser General Public License for more details.
 *
 * You should have received a copy of the GNU Lesser General Public
 * License along with this library; if not, write to the Free Software
 * Foundation, Inc., 51 Franklin St, Fifth Floor, Boston, MA  02110-1301  USA
 *
 *****************************************************************************/

// mapnik
#include <mapnik/grid/grid_rasterizer.hpp>
#include <mapnik/grid/grid_renderer.hpp>
#include <mapnik/grid/grid_pixfmt.hpp>
#include <mapnik/grid/grid_pixel.hpp>
#include <mapnik/grid/grid.hpp>
#include <mapnik/symbolizer_helpers.hpp>
#include <mapnik/svg/svg_converter.hpp>
#include <mapnik/svg/svg_renderer.hpp>
#include <mapnik/svg/svg_path_adapter.hpp>

// agg
#include "agg_trans_affine.h"

namespace mapnik {

template <typename T>
void  grid_renderer<T>::process(shield_symbolizer const& sym,
                                mapnik::feature_impl & feature,
                                proj_transform const& prj_trans)
{
<<<<<<< HEAD
#if 0
    box2d<double> query_extent;
=======
>>>>>>> 0e7414ea
    shield_symbolizer_helper<face_manager<freetype_engine>,
        label_collision_detector4> helper(
            sym, feature, prj_trans,
            width_, height_,
            scale_factor_,
            t_, font_manager_, detector_,
            query_extent_);
    bool placement_found = false;

    text_renderer<T> ren(pixmap_,
                         font_manager_,
                         *(font_manager_.get_stroker()),
                         sym.comp_op(),
                         scale_factor_);

    text_placement_info_ptr placement;
    while (helper.next())
    {
        placement_found = true;
        placements_type const& placements = helper.placements();
        for (unsigned int ii = 0; ii < placements.size(); ++ii)
        {
            // get_marker_position returns (minx,miny) corner position,
            // while (currently only) agg_renderer::render_marker newly
            // expects center position;
            // until all renderers and shield_symbolizer_helper are
            // modified accordingly, we must adjust the position here
            pixel_position pos = helper.get_marker_position(placements[ii]);
            pos.x += 0.5 * helper.get_marker_width();
            pos.y += 0.5 * helper.get_marker_height();
            render_marker(feature,
                          pixmap_.get_resolution(),
                          pos,
                          helper.get_marker(),
                          helper.get_image_transform(),
                          sym.get_opacity(),
                          sym.comp_op());

<<<<<<< HEAD
=======
            ren.prepare_glyphs(placements[ii]);
>>>>>>> 0e7414ea
            ren.render_id(feature.id(), placements[ii].center, 2);
        }
    }
    if (placement_found)
        pixmap_.add_feature(feature);
#else
#warning GRID: ShieldSymbolizer disabled!
#endif
}

template void grid_renderer<grid>::process(shield_symbolizer const&,
                                           mapnik::feature_impl &,
                                           proj_transform const&);

}<|MERGE_RESOLUTION|>--- conflicted
+++ resolved
@@ -41,11 +41,7 @@
                                 mapnik::feature_impl & feature,
                                 proj_transform const& prj_trans)
 {
-<<<<<<< HEAD
 #if 0
-    box2d<double> query_extent;
-=======
->>>>>>> 0e7414ea
     shield_symbolizer_helper<face_manager<freetype_engine>,
         label_collision_detector4> helper(
             sym, feature, prj_trans,
@@ -84,17 +80,14 @@
                           sym.get_opacity(),
                           sym.comp_op());
 
-<<<<<<< HEAD
-=======
             ren.prepare_glyphs(placements[ii]);
->>>>>>> 0e7414ea
             ren.render_id(feature.id(), placements[ii].center, 2);
         }
     }
     if (placement_found)
         pixmap_.add_feature(feature);
 #else
-#warning GRID: ShieldSymbolizer disabled!
+#warning GRID: TextSymbolizer disabled!
 #endif
 }
 

--- conflicted
+++ resolved
@@ -72,20 +72,10 @@
         using buf_type = grid_rendering_buffer;
         using pixfmt_type = typename grid_renderer_base_type::pixfmt_type;
         using renderer_type = agg::renderer_scanline_bin_solid<grid_renderer_base_type>;
-<<<<<<< HEAD
-
-        using namespace mapnik::svg;
-        using svg_renderer_type = svg_renderer_agg<svg_path_adapter,
-                                                   svg_attribute_type,
-                                                   renderer_type,
-                                                   pixfmt_type>;
-=======
         using svg_renderer_type = svg::renderer_agg<svg_path_adapter,
                                                     svg_attribute_type,
                                                     renderer_type,
                                                     pixfmt_type>;
->>>>>>> 8d3c08f3
-
         buf_type render_buf(pixmap_.raw_data(), common_.width_, common_.height_, common_.width_);
         ras_.reset();
         pixfmt_type pixf(render_buf);
@@ -96,7 +86,6 @@
         svg_renderer_type svg_renderer(svg_path, thunk.attrs_);
         agg::trans_affine offset_tr = thunk.tr_;
         offset_tr.translate(offset_.x, offset_.y);
-        //render_vector_marker(svg_renderer, *ras_ptr_, renb, thunk.src_->bounding_box(), offset_tr, thunk.opacity_, thunk.snap_to_pixels_);
         agg::scanline_bin sl;
         svg_renderer.render_id(ras_, sl, renb, feature_.id(), offset_tr, thunk.opacity_, thunk.src_->bounding_box());
         pixmap_.add_feature(feature_);

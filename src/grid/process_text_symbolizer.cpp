/*****************************************************************************
 *
 * This file is part of Mapnik (c++ mapping toolkit)
 *
 * Copyright (C) 2011 Artem Pavlenko
 *
 * This library is free software; you can redistribute it and/or
 * modify it under the terms of the GNU Lesser General Public
 * License as published by the Free Software Foundation; either
 * version 2.1 of the License, or (at your option) any later version.
 *
 * This library is distributed in the hope that it will be useful,
 * but WITHOUT ANY WARRANTY; without even the implied warranty of
 * MERCHANTABILITY or FITNESS FOR A PARTICULAR PURPOSE.  See the GNU
 * Lesser General Public License for more details.
 *
 * You should have received a copy of the GNU Lesser General Public
 * License along with this library; if not, write to the Free Software
 * Foundation, Inc., 51 Franklin St, Fifth Floor, Boston, MA  02110-1301  USA
 *
 *****************************************************************************/

// mapnik
#include <mapnik/feature.hpp>
#include <mapnik/grid/grid_renderer.hpp>
#include <mapnik/text/symbolizer_helpers.hpp>
#include <mapnik/text/renderer.hpp>
#include <boost/foreach.hpp>

namespace mapnik {

template <typename T>
void grid_renderer<T>::process(text_symbolizer const& sym,
                               mapnik::feature_impl & feature,
                               proj_transform const& prj_trans)
{
    text_symbolizer_helper helper(
            sym, feature, prj_trans,
            width_, height_,
            scale_factor_ * (1.0/pixmap_.get_resolution()),
            t_, font_manager_, *detector_,
            query_extent_);

<<<<<<< HEAD
    grid_text_renderer<T> ren(pixmap_, *(font_manager_.get_stroker()), sym.comp_op(), scale_factor_);

    placements_list const& placements = helper.get();
    if (!placements.size()) return;
    BOOST_FOREACH(glyph_positions_ptr glyphs, placements)
    {
        ren.render(glyphs, feature.id(), 2);
=======
    text_renderer<T> ren(pixmap_,
                         font_manager_,
                         sym.get_halo_rasterizer(),
                         sym.comp_op(),
                         scale_factor_);

    while (helper.next()) {
        placement_found = true;
        placements_type const& placements = helper.placements();
        for (unsigned int ii = 0; ii < placements.size(); ++ii)
        {
            ren.prepare_glyphs(placements[ii]);
            ren.render_id(feature.id(), placements[ii].center);
        }
>>>>>>> e66d0076
    }
    pixmap_.add_feature(feature);
}

template void grid_renderer<grid>::process(text_symbolizer const&,
                                           mapnik::feature_impl &,
                                           proj_transform const&);

}
<|MERGE_RESOLUTION|>--- conflicted
+++ resolved
@@ -41,30 +41,13 @@
             t_, font_manager_, *detector_,
             query_extent_);
 
-<<<<<<< HEAD
-    grid_text_renderer<T> ren(pixmap_, *(font_manager_.get_stroker()), sym.comp_op(), scale_factor_);
+    grid_text_renderer<T> ren(pixmap_, sym.comp_op(), scale_factor_);
 
     placements_list const& placements = helper.get();
     if (!placements.size()) return;
     BOOST_FOREACH(glyph_positions_ptr glyphs, placements)
     {
-        ren.render(glyphs, feature.id(), 2);
-=======
-    text_renderer<T> ren(pixmap_,
-                         font_manager_,
-                         sym.get_halo_rasterizer(),
-                         sym.comp_op(),
-                         scale_factor_);
-
-    while (helper.next()) {
-        placement_found = true;
-        placements_type const& placements = helper.placements();
-        for (unsigned int ii = 0; ii < placements.size(); ++ii)
-        {
-            ren.prepare_glyphs(placements[ii]);
-            ren.render_id(feature.id(), placements[ii].center);
-        }
->>>>>>> e66d0076
+        ren.render(glyphs, feature.id());
     }
     pixmap_.add_feature(feature);
 }
